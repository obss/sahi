# OBSS SAHI Tool
# Code written by Fatih C Akyon, 2020.

import logging
import warnings
from typing import Any, Dict, List, Optional, Tuple, Union

import numpy as np
import pybboxes.functional as pbf

from sahi.prediction import ObjectPrediction
from sahi.utils.compatibility import fix_full_shape_list, fix_shift_amount_list
from sahi.utils.cv import get_bbox_from_bool_mask
from sahi.utils.import_utils import check_requirements, is_available
from sahi.utils.torch import is_torch_cuda_available

logger = logging.getLogger(__name__)


class DetectionModel:
    def __init__(
        self,
        model_path: Optional[str] = None,
        model: Optional[Any] = None,
        config_path: Optional[str] = None,
        device: Optional[str] = None,
        mask_threshold: float = 0.5,
        confidence_threshold: float = 0.3,
        category_mapping: Optional[Dict] = None,
        category_remapping: Optional[Dict] = None,
        load_at_init: bool = True,
        image_size: int = None,
    ):
        """
        Init object detection/instance segmentation model.
        Args:
            model_path: str
                Path for the instance segmentation model weight
            config_path: str
                Path for the mmdetection instance segmentation model config file
            device: str
                Torch device, "cpu" or "cuda"
            mask_threshold: float
                Value to threshold mask pixels, should be between 0 and 1
            confidence_threshold: float
                All predictions with score < confidence_threshold will be discarded
            category_mapping: dict: str to str
                Mapping from category id (str) to category name (str) e.g. {"1": "pedestrian"}
            category_remapping: dict: str to int
                Remap category ids based on category names, after performing inference e.g. {"car": 3}
            load_at_init: bool
                If True, automatically loads the model at initalization
            image_size: int
                Inference input size.
        """
        self.model_path = model_path
        self.config_path = config_path
        self.model = None
        self.device = device
        self.mask_threshold = mask_threshold
        self.confidence_threshold = confidence_threshold
        self.category_mapping = category_mapping
        self.category_remapping = category_remapping
        self.image_size = image_size
        self._original_predictions = None
        self._object_prediction_list_per_image = None

        # automatically set device if its None
        if not (self.device):
            self.device = "cuda:0" if is_torch_cuda_available() else "cpu"

        # automatically load model if load_at_init is True
        if load_at_init:
            if model:
                self.set_model(model)
            else:
                self.load_model()

    def load_model(self):
        """
        This function should be implemented in a way that detection model
        should be initialized and set to self.model.
        (self.model_path, self.config_path, and self.device should be utilized)
        """
        raise NotImplementedError()

    def set_model(self, model: Any, **kwargs):
        """
        This function should be implemented to instantiate a DetectionModel out of an already loaded model
        Args:
            model: Any
                Loaded model
        """
        raise NotImplementedError()

    def unload_model(self):
        """
        Unloads the model from CPU/GPU.
        """
        self.model = None
        if is_available("torch"):
            from sahi.utils.torch import empty_cuda_cache

            empty_cuda_cache()

    def perform_inference(self, image: np.ndarray, image_size: int = None):
        """
        This function should be implemented in a way that prediction should be
        performed using self.model and the prediction result should be set to self._original_predictions.
        Args:
            image: np.ndarray
                A numpy array that contains the image to be predicted.
            image_size: int
                Inference input size.
        """
        raise NotImplementedError()

    def _create_object_prediction_list_from_original_predictions(
        self,
        shift_amount_list: Optional[List[List[int]]] = [[0, 0]],
        full_shape_list: Optional[List[List[int]]] = None,
    ):
        """
        This function should be implemented in a way that self._original_predictions should
        be converted to a list of prediction.ObjectPrediction and set to
        self._object_prediction_list. self.mask_threshold can also be utilized.
        Args:
            shift_amount_list: list of list
                To shift the box and mask predictions from sliced image to full sized image, should
                be in the form of List[[shift_x, shift_y],[shift_x, shift_y],...]
            full_shape_list: list of list
                Size of the full image after shifting, should be in the form of
                List[[height, width],[height, width],...]
        """
        raise NotImplementedError()

    def _apply_category_remapping(self):
        """
        Applies category remapping based on mapping given in self.category_remapping
        """
        # confirm self.category_remapping is not None
        assert self.category_remapping is not None, "self.category_remapping cannot be None"
        # remap categories
        for object_prediction_list in self._object_prediction_list_per_image:
            for object_prediction in object_prediction_list:
                old_category_id_str = str(object_prediction.category.id)
                new_category_id_int = self.category_remapping[old_category_id_str]
                object_prediction.category.id = new_category_id_int

    def convert_original_predictions(
        self,
        shift_amount: Optional[List[int]] = [0, 0],
        full_shape: Optional[List[int]] = None,
    ):
        """
        Converts original predictions of the detection model to a list of
        prediction.ObjectPrediction object. Should be called after perform_inference().
        Args:
            shift_amount: list
                To shift the box and mask predictions from sliced image to full sized image, should be in the form of [shift_x, shift_y]
            full_shape: list
                Size of the full image after shifting, should be in the form of [height, width]
        """
        self._create_object_prediction_list_from_original_predictions(
            shift_amount_list=shift_amount,
            full_shape_list=full_shape,
        )
        if self.category_remapping:
            self._apply_category_remapping()

    @property
    def object_prediction_list(self):
        return self._object_prediction_list_per_image[0]

    @property
    def object_prediction_list_per_image(self):
        return self._object_prediction_list_per_image

    @property
    def original_predictions(self):
        return self._original_predictions


@check_requirements(["torch", "mmdet", "mmcv"])
class MmdetDetectionModel(DetectionModel):
    def load_model(self):
        """
        Detection model is initialized and set to self.model.
        """
        try:
            import mmdet
        except ImportError:
            raise ImportError(
                'Please run "pip install -U mmcv mmdet" ' "to install MMDetection first for MMDetection inference."
            )

        from mmdet.apis import init_detector

        # create model
        model = init_detector(
            config=self.config_path,
            checkpoint=self.model_path,
            device=self.device,
        )

        # update model image size
        if self.image_size is not None:
            model.cfg.data.test.pipeline[1]["img_scale"] = (self.image_size, self.image_size)

        # set self.model
        self.model = model

        # set category_mapping
        if not self.category_mapping:
            category_mapping = {str(ind): category_name for ind, category_name in enumerate(self.category_names)}
            self.category_mapping = category_mapping

    def perform_inference(self, image: np.ndarray, image_size: int = None):
        """
        Prediction is performed using self.model and the prediction result is set to self._original_predictions.
        Args:
            image: np.ndarray
                A numpy array that contains the image to be predicted. 3 channel image should be in RGB order.
            image_size: int
                Inference input size.
        """
        try:
            import mmdet
        except ImportError:
            raise ImportError(
                'Please run "pip install -U mmcv mmdet" ' "to install MMDetection first for MMDetection inference."
            )

        # Confirm model is loaded
        assert self.model is not None, "Model is not loaded, load it by calling .load_model()"

        # Supports only batch of 1
        from mmdet.apis import inference_detector

        # update model image size
        if image_size is not None:
            warnings.warn("Set 'image_size' at DetectionModel init.", DeprecationWarning)
            self.model.cfg.data.test.pipeline[1]["img_scale"] = (image_size, image_size)

        # perform inference
        if isinstance(image, np.ndarray):
            # https://github.com/obss/sahi/issues/265
            image = image[:, :, ::-1]
        # compatibility with sahi v0.8.15
        if not isinstance(image, list):
            image = [image]
        prediction_result = inference_detector(self.model, image)

        self._original_predictions = prediction_result

    @property
    def num_categories(self):
        """
        Returns number of categories
        """
        if isinstance(self.model.CLASSES, str):
            num_categories = 1
        else:
            num_categories = len(self.model.CLASSES)
        return num_categories

    @property
    def has_mask(self):
        """
        Returns if model output contains segmentation mask
        """
        has_mask = self.model.with_mask
        return has_mask

    @property
    def category_names(self):
        if type(self.model.CLASSES) == str:
            # https://github.com/open-mmlab/mmdetection/pull/4973
            return (self.model.CLASSES,)
        else:
            return self.model.CLASSES

    def _create_object_prediction_list_from_original_predictions(
        self,
        shift_amount_list: Optional[List[List[int]]] = [[0, 0]],
        full_shape_list: Optional[List[List[int]]] = None,
    ):
        """
        self._original_predictions is converted to a list of prediction.ObjectPrediction and set to
        self._object_prediction_list_per_image.
        Args:
            shift_amount_list: list of list
                To shift the box and mask predictions from sliced image to full sized image, should
                be in the form of List[[shift_x, shift_y],[shift_x, shift_y],...]
            full_shape_list: list of list
                Size of the full image after shifting, should be in the form of
                List[[height, width],[height, width],...]
        """
        original_predictions = self._original_predictions
        category_mapping = self.category_mapping

        # compatilibty for sahi v0.8.15
        shift_amount_list = fix_shift_amount_list(shift_amount_list)
        full_shape_list = fix_full_shape_list(full_shape_list)

        # parse boxes and masks from predictions
        num_categories = self.num_categories
        object_prediction_list_per_image = []
        for image_ind, original_prediction in enumerate(original_predictions):
            shift_amount = shift_amount_list[image_ind]
            full_shape = None if full_shape_list is None else full_shape_list[image_ind]

            if self.has_mask:
                boxes = original_prediction[0]
                masks = original_prediction[1]
            else:
                boxes = original_prediction

            object_prediction_list = []

            # process predictions
            for category_id in range(num_categories):
                category_boxes = boxes[category_id]
                if self.has_mask:
                    category_masks = masks[category_id]
                num_category_predictions = len(category_boxes)

                for category_predictions_ind in range(num_category_predictions):
                    bbox = category_boxes[category_predictions_ind][:4]
                    score = category_boxes[category_predictions_ind][4]
                    category_name = category_mapping[str(category_id)]

                    # ignore low scored predictions
                    if score < self.confidence_threshold:
                        continue

                    # parse prediction mask
                    if self.has_mask:
                        bool_mask = category_masks[category_predictions_ind]
                        # check if mask is valid
                        # https://github.com/obss/sahi/issues/389
                        if get_bbox_from_bool_mask(bool_mask) is None:
                            continue
                    else:
                        bool_mask = None

                    # fix negative box coords
                    bbox[0] = max(0, bbox[0])
                    bbox[1] = max(0, bbox[1])
                    bbox[2] = max(0, bbox[2])
                    bbox[3] = max(0, bbox[3])

                    # fix out of image box coords
                    if full_shape is not None:
                        bbox[0] = min(full_shape[1], bbox[0])
                        bbox[1] = min(full_shape[0], bbox[1])
                        bbox[2] = min(full_shape[1], bbox[2])
                        bbox[3] = min(full_shape[0], bbox[3])

                    # ignore invalid predictions
                    if not (bbox[0] < bbox[2]) or not (bbox[1] < bbox[3]):
                        logger.warning(f"ignoring invalid prediction with bbox: {bbox}")
                        continue

                    object_prediction = ObjectPrediction(
                        bbox=bbox,
                        category_id=category_id,
                        score=score,
                        bool_mask=bool_mask,
                        category_name=category_name,
                        shift_amount=shift_amount,
                        full_shape=full_shape,
                    )
                    object_prediction_list.append(object_prediction)
            object_prediction_list_per_image.append(object_prediction_list)
        self._object_prediction_list_per_image = object_prediction_list_per_image


@check_requirements(["torch", "yolov5"])
class Yolov5DetectionModel(DetectionModel):
    def load_model(self):
        """
        Detection model is initialized and set to self.model.
        """
        import yolov5

        try:
            model = yolov5.load(self.model_path, device=self.device)
            self.set_model(model)
        except Exception as e:
            raise TypeError("model_path is not a valid yolov5 model path: ", e)

    def set_model(self, model: Any):
        """
        Sets the underlying YOLOv5 model.
        Args:
            model: Any
                A YOLOv5 model
        """

        if model.__class__.__module__ not in ["yolov5.models.common", "models.common"]:
            raise Exception(f"Not a yolov5 model: {type(model)}")

        model.conf = self.confidence_threshold
        self.model = model

        # set category_mapping
        if not self.category_mapping:
            category_mapping = {str(ind): category_name for ind, category_name in enumerate(self.category_names)}
            self.category_mapping = category_mapping

    def perform_inference(self, image: np.ndarray, image_size: int = None):
        """
        Prediction is performed using self.model and the prediction result is set to self._original_predictions.
        Args:
            image: np.ndarray
                A numpy array that contains the image to be predicted. 3 channel image should be in RGB order.
            image_size: int
                Inference input size.
        """

        # Confirm model is loaded
        assert self.model is not None, "Model is not loaded, load it by calling .load_model()"
        if image_size is not None:
            warnings.warn("Set 'image_size' at DetectionModel init.", DeprecationWarning)
            prediction_result = self.model(image, size=image_size)
        elif self.image_size is not None:
            prediction_result = self.model(image, size=self.image_size)
        else:
            prediction_result = self.model(image)

        self._original_predictions = prediction_result

    @property
    def num_categories(self):
        """
        Returns number of categories
        """
        return len(self.model.names)

    @property
    def has_mask(self):
        """
        Returns if model output contains segmentation mask
        """
        has_mask = self.model.with_mask
        return has_mask

    @property
    def category_names(self):
        return self.model.names

    def _create_object_prediction_list_from_original_predictions(
        self,
        shift_amount_list: Optional[List[List[int]]] = [[0, 0]],
        full_shape_list: Optional[List[List[int]]] = None,
    ):
        """
        self._original_predictions is converted to a list of prediction.ObjectPrediction and set to
        self._object_prediction_list_per_image.
        Args:
            shift_amount_list: list of list
                To shift the box and mask predictions from sliced image to full sized image, should
                be in the form of List[[shift_x, shift_y],[shift_x, shift_y],...]
            full_shape_list: list of list
                Size of the full image after shifting, should be in the form of
                List[[height, width],[height, width],...]
        """
        original_predictions = self._original_predictions

        # compatilibty for sahi v0.8.15
        shift_amount_list = fix_shift_amount_list(shift_amount_list)
        full_shape_list = fix_full_shape_list(full_shape_list)

        # handle all predictions
        object_prediction_list_per_image = []
        for image_ind, image_predictions_in_xyxy_format in enumerate(original_predictions.xyxy):
            shift_amount = shift_amount_list[image_ind]
            full_shape = None if full_shape_list is None else full_shape_list[image_ind]
            object_prediction_list = []

            # process predictions
            for prediction in image_predictions_in_xyxy_format.cpu().detach().numpy():
                x1 = int(prediction[0])
                y1 = int(prediction[1])
                x2 = int(prediction[2])
                y2 = int(prediction[3])
                bbox = [x1, y1, x2, y2]
                score = prediction[4]
                category_id = int(prediction[5])
                category_name = self.category_mapping[str(category_id)]

                # fix negative box coords
                bbox[0] = max(0, bbox[0])
                bbox[1] = max(0, bbox[1])
                bbox[2] = max(0, bbox[2])
                bbox[3] = max(0, bbox[3])

                # fix out of image box coords
                if full_shape is not None:
                    bbox[0] = min(full_shape[1], bbox[0])
                    bbox[1] = min(full_shape[0], bbox[1])
                    bbox[2] = min(full_shape[1], bbox[2])
                    bbox[3] = min(full_shape[0], bbox[3])

                # ignore invalid predictions
                if not (bbox[0] < bbox[2]) or not (bbox[1] < bbox[3]):
                    logger.warning(f"ignoring invalid prediction with bbox: {bbox}")
                    continue

                object_prediction = ObjectPrediction(
                    bbox=bbox,
                    category_id=category_id,
                    score=score,
                    bool_mask=None,
                    category_name=category_name,
                    shift_amount=shift_amount,
                    full_shape=full_shape,
                )
                object_prediction_list.append(object_prediction)
            object_prediction_list_per_image.append(object_prediction_list)

        self._object_prediction_list_per_image = object_prediction_list_per_image


@check_requirements(["torch", "detectron2"])
class Detectron2DetectionModel(DetectionModel):
    def load_model(self):
        from detectron2.config import get_cfg
        from detectron2.data import MetadataCatalog
        from detectron2.engine import DefaultPredictor
        from detectron2.model_zoo import model_zoo

        cfg = get_cfg()

        try:  # try to load from model zoo
            config_file = model_zoo.get_config_file(self.config_path)
            cfg.merge_from_file(config_file)
            cfg.MODEL.WEIGHTS = model_zoo.get_checkpoint_url(self.config_path)
        except Exception as e:  # try to load from local
            print(e)
            if self.config_path is not None:
                cfg.merge_from_file(self.config_path)
            cfg.MODEL.WEIGHTS = self.model_path

        # set model device
        cfg.MODEL.DEVICE = self.device
        # set input image size
        if self.image_size is not None:
            cfg.INPUT.MIN_SIZE_TEST = self.image_size
            cfg.INPUT.MAX_SIZE_TEST = self.image_size
        # init predictor
        model = DefaultPredictor(cfg)

        self.model = model

        # detectron2 category mapping
        if self.category_mapping is None:
            try:  # try to parse category names from metadata
                metadata = MetadataCatalog.get(cfg.DATASETS.TRAIN[0])
                category_names = metadata.thing_classes
                self.category_names = category_names
                self.category_mapping = {
                    str(ind): category_name for ind, category_name in enumerate(self.category_names)
                }
            except Exception as e:
                logger.warning(e)
                # https://detectron2.readthedocs.io/en/latest/tutorials/datasets.html#update-the-config-for-new-datasets
                if cfg.MODEL.META_ARCHITECTURE == "RetinaNet":
                    num_categories = cfg.MODEL.RETINANET.NUM_CLASSES
                else:  # fasterrcnn/maskrcnn etc
                    num_categories = cfg.MODEL.ROI_HEADS.NUM_CLASSES
                self.category_names = [str(category_id) for category_id in range(num_categories)]
                self.category_mapping = {
                    str(ind): category_name for ind, category_name in enumerate(self.category_names)
                }
        else:
            self.category_names = list(self.category_mapping.values())

    def perform_inference(self, image: np.ndarray, image_size: int = None):
        """
        Prediction is performed using self.model and the prediction result is set to self._original_predictions.
        Args:
            image: np.ndarray
                A numpy array that contains the image to be predicted. 3 channel image should be in RGB order.
        """

        # confirm image_size is not provided
        if image_size is not None:
            warnings.warn("Set 'image_size' at DetectionModel init.")

        # Confirm model is loaded
        if self.model is None:
            raise RuntimeError("Model is not loaded, load it by calling .load_model()")

        if isinstance(image, np.ndarray) and self.model.input_format == "BGR":
            # convert RGB image to BGR format
            image = image[:, :, ::-1]

        prediction_result = self.model(image)

        self._original_predictions = prediction_result

    @property
    def num_categories(self):
        """
        Returns number of categories
        """
        num_categories = len(self.category_mapping)
        return num_categories

    def _create_object_prediction_list_from_original_predictions(
        self,
        shift_amount_list: Optional[List[List[int]]] = [[0, 0]],
        full_shape_list: Optional[List[List[int]]] = None,
    ):
        """
        self._original_predictions is converted to a list of prediction.ObjectPrediction and set to
        self._object_prediction_list_per_image.
        Args:
            shift_amount_list: list of list
                To shift the box and mask predictions from sliced image to full sized image, should
                be in the form of List[[shift_x, shift_y],[shift_x, shift_y],...]
            full_shape_list: list of list
                Size of the full image after shifting, should be in the form of
                List[[height, width],[height, width],...]
        """
        original_predictions = self._original_predictions

        # compatilibty for sahi v0.8.15
        if isinstance(shift_amount_list[0], int):
            shift_amount_list = [shift_amount_list]
        if full_shape_list is not None and isinstance(full_shape_list[0], int):
            full_shape_list = [full_shape_list]

        # parse boxes, masks, scores, category_ids from predictions
        boxes = original_predictions["instances"].pred_boxes.tensor.tolist()
        scores = original_predictions["instances"].scores.tolist()
        category_ids = original_predictions["instances"].pred_classes.tolist()

        # check if predictions contain mask
        try:
            masks = original_predictions["instances"].pred_masks.tolist()
        except AttributeError:
            masks = None

        # create object_prediction_list
        object_prediction_list_per_image = []
        object_prediction_list = []

        # detectron2 DefaultPredictor supports single image
        shift_amount = shift_amount_list[0]
        full_shape = None if full_shape_list is None else full_shape_list[0]

        for ind in range(len(boxes)):
            score = scores[ind]
            if score < self.confidence_threshold:
                continue

            category_id = category_ids[ind]

            if masks is None:
                bbox = boxes[ind]
                mask = None
            else:
                mask = np.array(masks[ind])

                # check if mask is valid
                # https://github.com/obss/sahi/issues/389
                if get_bbox_from_bool_mask(mask) is None:
                    continue
                else:
                    bbox = None

            object_prediction = ObjectPrediction(
                bbox=bbox,
                bool_mask=mask,
                category_id=category_id,
                category_name=self.category_mapping[str(category_id)],
                shift_amount=shift_amount,
                score=score,
                full_shape=full_shape,
            )
            object_prediction_list.append(object_prediction)

        # detectron2 DefaultPredictor supports single image
        object_prediction_list_per_image = [object_prediction_list]

        self._object_prediction_list_per_image = object_prediction_list_per_image


<<<<<<< HEAD
@check_requirements(["torchvision", "torch"])
class TorchVisionDetectionModel(DetectionModel):
=======
@check_requirements(["torch", "transformers"])
class HuggingfaceDetectionModel(DetectionModel):
    import torch

>>>>>>> 268da8dc
    def __init__(
        self,
        model_path: Optional[str] = None,
        model: Optional[Any] = None,
<<<<<<< HEAD
=======
        feature_extractor: Optional[Any] = None,
>>>>>>> 268da8dc
        config_path: Optional[str] = None,
        device: Optional[str] = None,
        mask_threshold: float = 0.5,
        confidence_threshold: float = 0.3,
        category_mapping: Optional[Dict] = None,
        category_remapping: Optional[Dict] = None,
        load_at_init: bool = True,
        image_size: int = None,
    ):
<<<<<<< HEAD

        super().__init__(
            model_path=model_path,
            model=model,
            config_path=config_path,
            device=device,
            mask_threshold=mask_threshold,
            confidence_threshold=confidence_threshold,
            category_mapping=category_mapping,
            category_remapping=category_remapping,
            load_at_init=load_at_init,
            image_size=image_size,
        )

    def load_model(self):
        import torch

        from sahi.utils.torchvision import MODEL_NAME_TO_CONSTRUCTOR

        # read config params
        model_name = None
        num_classes = None
        if self.config_path is not None:
            import yaml

            with open(self.config_path, "r") as stream:
                try:
                    config = yaml.safe_load(stream)
                except yaml.YAMLError as exc:
                    raise RuntimeError(exc)

            model_name = config.get("model_name", None)
            num_classes = config.get("num_classes", None)

        # complete params if not provided in config
        if not model_name:
            model_name = "fasterrcnn_resnet50_fpn"
            logger.warning(f"model_name not provided in config, using default model_type: {model_name}'")
        if num_classes is None:
            logger.warning("num_classes not provided in config, using default num_classes: 91")
            num_classes = 91
        if self.model_path is None:
            logger.warning("model_path not provided in config, using pretrained weights and default num_classes: 91.")
            pretrained = True
            num_classes = 91
        else:
            pretrained = False

        # load model
        model = MODEL_NAME_TO_CONSTRUCTOR[model_name](num_classes=num_classes, pretrained=pretrained)
        try:
            model.load_state_dict(torch.load(self.model_path))
        except Exception as e:
            TypeError("model_path is not a valid torchvision model path: ", e)

        self.set_model(model)

    def set_model(self, model: Any):
        """
        Sets the underlying TorchVision model.
        Args:
            model: Any
                A TorchVision model
        """

        model.eval()
        self.model = model.to(self.device)

        # set category_mapping
        from sahi.utils.torchvision import COCO_CLASSES

        if self.category_mapping is None:
            category_names = {str(i): COCO_CLASSES[i] for i in range(len(COCO_CLASSES))}
            self.category_mapping = category_names

    def perform_inference(self, image: np.ndarray, image_size: int = None):
=======
        self._feature_extractor = feature_extractor
        self._image_shapes = []
        super().__init__(
            model_path,
            model,
            config_path,
            device,
            mask_threshold,
            confidence_threshold,
            category_mapping,
            category_remapping,
            load_at_init,
            image_size,
        )

    @property
    def feature_extractor(self):
        return self._feature_extractor

    @property
    def image_shapes(self):
        return self._image_shapes

    @property
    def num_categories(self) -> int:
        """
        Returns number of categories
        """
        return self.model.config.num_labels

    def load_model(self):
        from transformers import AutoFeatureExtractor, AutoModelForObjectDetection

        model = AutoModelForObjectDetection.from_pretrained(self.model_path)
        if self.image_size is not None:
            feature_extractor = AutoFeatureExtractor.from_pretrained(
                self.model_path, size=self.image_size, do_resize=True
            )
        else:
            feature_extractor = AutoFeatureExtractor.from_pretrained(self.model_path)
        self.set_model(model, feature_extractor)

    def set_model(self, model: Any, feature_extractor: Any = None):
        feature_extractor = feature_extractor or self.feature_extractor
        if feature_extractor is None:
            raise ValueError(f"'feature_extractor' is required to be set, got {feature_extractor}.")
        elif (
            "ObjectDetection" not in model.__class__.__name__
            or "FeatureExtractor" not in feature_extractor.__class__.__name__
        ):
            raise ValueError(
                f"Given 'model' is not an ObjectDetectionModel or 'feature_extractor' is not a valid FeatureExtractor."
            )
        self.model = model
        self.model.to(self.device)
        self._feature_extractor = feature_extractor
        self.category_mapping = self.model.config.id2label

    def perform_inference(self, image: Union[List, np.ndarray], image_size: int = None):
>>>>>>> 268da8dc
        """
        Prediction is performed using self.model and the prediction result is set to self._original_predictions.
        Args:
            image: np.ndarray
                A numpy array that contains the image to be predicted. 3 channel image should be in RGB order.
<<<<<<< HEAD
            image_size: int
                Inference input size.
        """
        from sahi.utils.torch import to_float_tensor

        # arrange model input size
        if self.image_size is not None:
            # get min and max of image height and width
            min_shape, max_shape = min(image.shape[:2]), max(image.shape[:2])
            # torchvision resize transform scales the shorter dimension to the target size
            # we want to scale the longer dimension to the target size
            image_size = self.image_size * min_shape / max_shape
            self.model.transform.min_size = (image_size,)  # default is (800,)
            self.model.transform.max_size = image_size  # default is 1333

        image = to_float_tensor(image)
        image = image.to(self.device)
        prediction_result = self.model([image])

        self._original_predictions = prediction_result

    @property
    def num_categories(self):
        """
        Returns number of categories
        """
        return len(self.category_mapping)

    @property
    def has_mask(self):
        """
        Returns if model output contains segmentation mask
        """
        return self.model.with_mask

    @property
    def category_names(self):
        return list(self.category_mapping.values())
=======
        """
        import torch

        # confirm image_size is not provided
        if image_size is not None:
            warnings.warn("Set 'image_size' at DetectionModel init.")

        # Confirm model is loaded
        if self.model is None:
            raise RuntimeError("Model is not loaded, load it by calling .load_model()")

        with torch.no_grad():
            inputs = self.feature_extractor(images=image, return_tensors="pt")
            inputs["pixel_values"] = inputs.pixel_values.to(self.device)
            if hasattr(inputs, "pixel_mask"):
                inputs["pixel_mask"] = inputs.pixel_mask.to(self.device)
            outputs = self.model(**inputs)

        if isinstance(image, list):
            self._image_shapes = [img.shape for img in image]
        else:
            self._image_shapes = [image.shape]
        self._original_predictions = outputs

    def get_valid_predictions(
        self, logits: torch.Tensor, pred_boxes: torch.Tensor
    ) -> Tuple[torch.Tensor, torch.Tensor, torch.Tensor]:
        import torch

        probs = logits.softmax(-1)
        scores = probs.max(-1).values
        cat_ids = probs.argmax(-1)
        valid_detections = torch.where(cat_ids < self.num_categories, 1, 0)
        valid_confidences = torch.where(scores >= self.confidence_threshold, 1, 0)
        valid_mask = valid_detections.logical_and(valid_confidences)
        scores = scores[valid_mask]
        cat_ids = cat_ids[valid_mask]
        boxes = pred_boxes[valid_mask]
        return scores, cat_ids, boxes
>>>>>>> 268da8dc

    def _create_object_prediction_list_from_original_predictions(
        self,
        shift_amount_list: Optional[List[List[int]]] = [[0, 0]],
        full_shape_list: Optional[List[List[int]]] = None,
    ):
        """
        self._original_predictions is converted to a list of prediction.ObjectPrediction and set to
        self._object_prediction_list_per_image.
        Args:
            shift_amount_list: list of list
                To shift the box and mask predictions from sliced image to full sized image, should
                be in the form of List[[shift_x, shift_y],[shift_x, shift_y],...]
            full_shape_list: list of list
                Size of the full image after shifting, should be in the form of
                List[[height, width],[height, width],...]
        """
        original_predictions = self._original_predictions

<<<<<<< HEAD
        # compatilibty for sahi v0.8.20
        if isinstance(shift_amount_list[0], int):
            shift_amount_list = [shift_amount_list]
        if full_shape_list is not None and isinstance(full_shape_list[0], int):
            full_shape_list = [full_shape_list]

        for image_predictions in original_predictions:
            object_prediction_list_per_image = []

            # get indices of boxes with score > confidence_threshold
            scores = image_predictions["scores"].cpu().detach().numpy()
            selected_indices = np.where(scores > self.confidence_threshold)[0]

            # parse boxes, masks, scores, category_ids from predictions
            category_ids = list(image_predictions["labels"][selected_indices].cpu().detach().numpy())
            boxes = list(image_predictions["boxes"][selected_indices].cpu().detach().numpy())
            scores = scores[selected_indices]

            # check if predictions contain mask
            masks = image_predictions.get("masks", None)
            if masks is not None:
                masks = list(image_predictions["masks"][selected_indices].cpu().detach().numpy())
            else:
                masks = None
=======
        # compatilibty for sahi v0.8.15
        shift_amount_list = fix_shift_amount_list(shift_amount_list)
        full_shape_list = fix_full_shape_list(full_shape_list)

        n_image = original_predictions.logits.shape[0]
        object_prediction_list_per_image = []
        for image_ind in range(n_image):
            image_height, image_width, _ = self.image_shapes[image_ind]
            scores, cat_ids, boxes = self.get_valid_predictions(
                logits=original_predictions.logits[image_ind], pred_boxes=original_predictions.pred_boxes[image_ind]
            )
>>>>>>> 268da8dc

            # create object_prediction_list
            object_prediction_list = []

<<<<<<< HEAD
            shift_amount = shift_amount_list[0]
            full_shape = None if full_shape_list is None else full_shape_list[0]

            for ind in range(len(boxes)):

                if masks is not None:
                    mask = np.array(masks[ind])
                else:
                    mask = None

                object_prediction = ObjectPrediction(
                    bbox=boxes[ind],
                    bool_mask=mask,
                    category_id=int(category_ids[ind]),
                    category_name=self.category_mapping[str(int(category_ids[ind]))],
                    shift_amount=shift_amount,
                    score=scores[ind],
=======
            shift_amount = shift_amount_list[image_ind]
            full_shape = None if full_shape_list is None else full_shape_list[image_ind]

            for ind in range(len(boxes)):
                category_id = cat_ids[ind].item()
                yolo_bbox = boxes[ind].tolist()
                bbox = list(
                    pbf.convert_bbox(
                        yolo_bbox,
                        from_type="yolo",
                        to_type="voc",
                        image_size=(image_width, image_height),
                        return_values=True,
                    )
                )

                # fix negative box coords
                bbox[0] = max(0, int(bbox[0]))
                bbox[1] = max(0, int(bbox[1]))
                bbox[2] = min(bbox[2], image_width)
                bbox[3] = min(bbox[3], image_height)

                object_prediction = ObjectPrediction(
                    bbox=bbox,
                    bool_mask=None,
                    category_id=category_id,
                    category_name=self.category_mapping[category_id],
                    shift_amount=shift_amount,
                    score=scores[ind].item(),
>>>>>>> 268da8dc
                    full_shape=full_shape,
                )
                object_prediction_list.append(object_prediction)
            object_prediction_list_per_image.append(object_prediction_list)

        self._object_prediction_list_per_image = object_prediction_list_per_image<|MERGE_RESOLUTION|>--- conflicted
+++ resolved
@@ -689,23 +689,15 @@
         self._object_prediction_list_per_image = object_prediction_list_per_image
 
 
-<<<<<<< HEAD
-@check_requirements(["torchvision", "torch"])
-class TorchVisionDetectionModel(DetectionModel):
-=======
 @check_requirements(["torch", "transformers"])
 class HuggingfaceDetectionModel(DetectionModel):
     import torch
 
->>>>>>> 268da8dc
     def __init__(
         self,
         model_path: Optional[str] = None,
         model: Optional[Any] = None,
-<<<<<<< HEAD
-=======
         feature_extractor: Optional[Any] = None,
->>>>>>> 268da8dc
         config_path: Optional[str] = None,
         device: Optional[str] = None,
         mask_threshold: float = 0.5,
@@ -715,84 +707,6 @@
         load_at_init: bool = True,
         image_size: int = None,
     ):
-<<<<<<< HEAD
-
-        super().__init__(
-            model_path=model_path,
-            model=model,
-            config_path=config_path,
-            device=device,
-            mask_threshold=mask_threshold,
-            confidence_threshold=confidence_threshold,
-            category_mapping=category_mapping,
-            category_remapping=category_remapping,
-            load_at_init=load_at_init,
-            image_size=image_size,
-        )
-
-    def load_model(self):
-        import torch
-
-        from sahi.utils.torchvision import MODEL_NAME_TO_CONSTRUCTOR
-
-        # read config params
-        model_name = None
-        num_classes = None
-        if self.config_path is not None:
-            import yaml
-
-            with open(self.config_path, "r") as stream:
-                try:
-                    config = yaml.safe_load(stream)
-                except yaml.YAMLError as exc:
-                    raise RuntimeError(exc)
-
-            model_name = config.get("model_name", None)
-            num_classes = config.get("num_classes", None)
-
-        # complete params if not provided in config
-        if not model_name:
-            model_name = "fasterrcnn_resnet50_fpn"
-            logger.warning(f"model_name not provided in config, using default model_type: {model_name}'")
-        if num_classes is None:
-            logger.warning("num_classes not provided in config, using default num_classes: 91")
-            num_classes = 91
-        if self.model_path is None:
-            logger.warning("model_path not provided in config, using pretrained weights and default num_classes: 91.")
-            pretrained = True
-            num_classes = 91
-        else:
-            pretrained = False
-
-        # load model
-        model = MODEL_NAME_TO_CONSTRUCTOR[model_name](num_classes=num_classes, pretrained=pretrained)
-        try:
-            model.load_state_dict(torch.load(self.model_path))
-        except Exception as e:
-            TypeError("model_path is not a valid torchvision model path: ", e)
-
-        self.set_model(model)
-
-    def set_model(self, model: Any):
-        """
-        Sets the underlying TorchVision model.
-        Args:
-            model: Any
-                A TorchVision model
-        """
-
-        model.eval()
-        self.model = model.to(self.device)
-
-        # set category_mapping
-        from sahi.utils.torchvision import COCO_CLASSES
-
-        if self.category_mapping is None:
-            category_names = {str(i): COCO_CLASSES[i] for i in range(len(COCO_CLASSES))}
-            self.category_mapping = category_names
-
-    def perform_inference(self, image: np.ndarray, image_size: int = None):
-=======
         self._feature_extractor = feature_extractor
         self._image_shapes = []
         super().__init__(
@@ -852,52 +766,11 @@
         self.category_mapping = self.model.config.id2label
 
     def perform_inference(self, image: Union[List, np.ndarray], image_size: int = None):
->>>>>>> 268da8dc
         """
         Prediction is performed using self.model and the prediction result is set to self._original_predictions.
         Args:
             image: np.ndarray
                 A numpy array that contains the image to be predicted. 3 channel image should be in RGB order.
-<<<<<<< HEAD
-            image_size: int
-                Inference input size.
-        """
-        from sahi.utils.torch import to_float_tensor
-
-        # arrange model input size
-        if self.image_size is not None:
-            # get min and max of image height and width
-            min_shape, max_shape = min(image.shape[:2]), max(image.shape[:2])
-            # torchvision resize transform scales the shorter dimension to the target size
-            # we want to scale the longer dimension to the target size
-            image_size = self.image_size * min_shape / max_shape
-            self.model.transform.min_size = (image_size,)  # default is (800,)
-            self.model.transform.max_size = image_size  # default is 1333
-
-        image = to_float_tensor(image)
-        image = image.to(self.device)
-        prediction_result = self.model([image])
-
-        self._original_predictions = prediction_result
-
-    @property
-    def num_categories(self):
-        """
-        Returns number of categories
-        """
-        return len(self.category_mapping)
-
-    @property
-    def has_mask(self):
-        """
-        Returns if model output contains segmentation mask
-        """
-        return self.model.with_mask
-
-    @property
-    def category_names(self):
-        return list(self.category_mapping.values())
-=======
         """
         import torch
 
@@ -937,7 +810,6 @@
         cat_ids = cat_ids[valid_mask]
         boxes = pred_boxes[valid_mask]
         return scores, cat_ids, boxes
->>>>>>> 268da8dc
 
     def _create_object_prediction_list_from_original_predictions(
         self,
@@ -957,32 +829,6 @@
         """
         original_predictions = self._original_predictions
 
-<<<<<<< HEAD
-        # compatilibty for sahi v0.8.20
-        if isinstance(shift_amount_list[0], int):
-            shift_amount_list = [shift_amount_list]
-        if full_shape_list is not None and isinstance(full_shape_list[0], int):
-            full_shape_list = [full_shape_list]
-
-        for image_predictions in original_predictions:
-            object_prediction_list_per_image = []
-
-            # get indices of boxes with score > confidence_threshold
-            scores = image_predictions["scores"].cpu().detach().numpy()
-            selected_indices = np.where(scores > self.confidence_threshold)[0]
-
-            # parse boxes, masks, scores, category_ids from predictions
-            category_ids = list(image_predictions["labels"][selected_indices].cpu().detach().numpy())
-            boxes = list(image_predictions["boxes"][selected_indices].cpu().detach().numpy())
-            scores = scores[selected_indices]
-
-            # check if predictions contain mask
-            masks = image_predictions.get("masks", None)
-            if masks is not None:
-                masks = list(image_predictions["masks"][selected_indices].cpu().detach().numpy())
-            else:
-                masks = None
-=======
         # compatilibty for sahi v0.8.15
         shift_amount_list = fix_shift_amount_list(shift_amount_list)
         full_shape_list = fix_full_shape_list(full_shape_list)
@@ -994,30 +840,10 @@
             scores, cat_ids, boxes = self.get_valid_predictions(
                 logits=original_predictions.logits[image_ind], pred_boxes=original_predictions.pred_boxes[image_ind]
             )
->>>>>>> 268da8dc
 
             # create object_prediction_list
             object_prediction_list = []
 
-<<<<<<< HEAD
-            shift_amount = shift_amount_list[0]
-            full_shape = None if full_shape_list is None else full_shape_list[0]
-
-            for ind in range(len(boxes)):
-
-                if masks is not None:
-                    mask = np.array(masks[ind])
-                else:
-                    mask = None
-
-                object_prediction = ObjectPrediction(
-                    bbox=boxes[ind],
-                    bool_mask=mask,
-                    category_id=int(category_ids[ind]),
-                    category_name=self.category_mapping[str(int(category_ids[ind]))],
-                    shift_amount=shift_amount,
-                    score=scores[ind],
-=======
             shift_amount = shift_amount_list[image_ind]
             full_shape = None if full_shape_list is None else full_shape_list[image_ind]
 
@@ -1047,7 +873,6 @@
                     category_name=self.category_mapping[category_id],
                     shift_amount=shift_amount,
                     score=scores[ind].item(),
->>>>>>> 268da8dc
                     full_shape=full_shape,
                 )
                 object_prediction_list.append(object_prediction)
