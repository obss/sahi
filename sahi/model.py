# OBSS SAHI Tool
# Code written by Fatih C Akyon, 2020.

import logging
import warnings
from typing import Any, Dict, List, Optional, Tuple, Union

import numpy as np
import pybboxes.functional as pbf

from sahi.prediction import ObjectPrediction
from sahi.utils.compatibility import fix_full_shape_list, fix_shift_amount_list
from sahi.utils.cv import get_bbox_from_bool_mask
from sahi.utils.import_utils import check_requirements, is_available
from sahi.utils.torch import is_torch_cuda_available

logger = logging.getLogger(__name__)


class DetectionModel:
    def __init__(
        self,
        model_path: Optional[str] = None,
        model: Optional[Any] = None,
        config_path: Optional[str] = None,
        device: Optional[str] = None,
        mask_threshold: float = 0.5,
        confidence_threshold: float = 0.3,
        category_mapping: Optional[Dict] = None,
        category_remapping: Optional[Dict] = None,
        load_at_init: bool = True,
        image_size: int = None,
    ):
        """
        Init object detection/instance segmentation model.
        Args:
            model_path: str
                Path for the instance segmentation model weight
            config_path: str
                Path for the mmdetection instance segmentation model config file
            device: str
                Torch device, "cpu" or "cuda"
            mask_threshold: float
                Value to threshold mask pixels, should be between 0 and 1
            confidence_threshold: float
                All predictions with score < confidence_threshold will be discarded
            category_mapping: dict: str to str
                Mapping from category id (str) to category name (str) e.g. {"1": "pedestrian"}
            category_remapping: dict: str to int
                Remap category ids based on category names, after performing inference e.g. {"car": 3}
            load_at_init: bool
                If True, automatically loads the model at initalization
            image_size: int
                Inference input size.
        """
        self.model_path = model_path
        self.config_path = config_path
        self.model = None
        self.device = device
        self.mask_threshold = mask_threshold
        self.confidence_threshold = confidence_threshold
        self.category_mapping = category_mapping
        self.category_remapping = category_remapping
        self.image_size = image_size
        self._original_predictions = None
        self._object_prediction_list_per_image = None

        # automatically set device if its None
        if not (self.device):
            self.device = "cuda:0" if is_torch_cuda_available() else "cpu"

        # automatically load model if load_at_init is True
        if load_at_init:
            if model:
                self.set_model(model)
            else:
                self.load_model()

    def load_model(self):
        """
        This function should be implemented in a way that detection model
        should be initialized and set to self.model.
        (self.model_path, self.config_path, and self.device should be utilized)
        """
        raise NotImplementedError()

    def set_model(self, model: Any, **kwargs):
        """
        This function should be implemented to instantiate a DetectionModel out of an already loaded model
        Args:
            model: Any
                Loaded model
        """
        raise NotImplementedError()

    def unload_model(self):
        """
        Unloads the model from CPU/GPU.
        """
        self.model = None
        if is_available("torch"):
            from sahi.utils.torch import empty_cuda_cache

            empty_cuda_cache()

    def perform_inference(self, image: np.ndarray):
        """
        This function should be implemented in a way that prediction should be
        performed using self.model and the prediction result should be set to self._original_predictions.
        Args:
            image: np.ndarray
                A numpy array that contains the image to be predicted.
        """
        raise NotImplementedError()

    def _create_object_prediction_list_from_original_predictions(
        self,
        shift_amount_list: Optional[List[List[int]]] = [[0, 0]],
        full_shape_list: Optional[List[List[int]]] = None,
    ):
        """
        This function should be implemented in a way that self._original_predictions should
        be converted to a list of prediction.ObjectPrediction and set to
        self._object_prediction_list. self.mask_threshold can also be utilized.
        Args:
            shift_amount_list: list of list
                To shift the box and mask predictions from sliced image to full sized image, should
                be in the form of List[[shift_x, shift_y],[shift_x, shift_y],...]
            full_shape_list: list of list
                Size of the full image after shifting, should be in the form of
                List[[height, width],[height, width],...]
        """
        raise NotImplementedError()

    def _apply_category_remapping(self):
        """
        Applies category remapping based on mapping given in self.category_remapping
        """
        # confirm self.category_remapping is not None
        if self.category_remapping is None:
            raise ValueError("self.category_remapping cannot be None")
        # remap categories
        for object_prediction_list in self._object_prediction_list_per_image:
            for object_prediction in object_prediction_list:
                old_category_id_str = str(object_prediction.category.id)
                new_category_id_int = self.category_remapping[old_category_id_str]
                object_prediction.category.id = new_category_id_int

    def convert_original_predictions(
        self,
        shift_amount: Optional[List[int]] = [0, 0],
        full_shape: Optional[List[int]] = None,
    ):
        """
        Converts original predictions of the detection model to a list of
        prediction.ObjectPrediction object. Should be called after perform_inference().
        Args:
            shift_amount: list
                To shift the box and mask predictions from sliced image to full sized image, should be in the form of [shift_x, shift_y]
            full_shape: list
                Size of the full image after shifting, should be in the form of [height, width]
        """
        self._create_object_prediction_list_from_original_predictions(
            shift_amount_list=shift_amount,
            full_shape_list=full_shape,
        )
        if self.category_remapping:
            self._apply_category_remapping()

    @property
    def object_prediction_list(self):
        return self._object_prediction_list_per_image[0]

    @property
    def object_prediction_list_per_image(self):
        return self._object_prediction_list_per_image

    @property
    def original_predictions(self):
        return self._original_predictions


@check_requirements(["torch", "mmdet", "mmcv"])
class MmdetDetectionModel(DetectionModel):
    def load_model(self):
        """
        Detection model is initialized and set to self.model.
        """
        try:
            import mmdet
        except ImportError:
            raise ImportError(
                'Please run "pip install -U mmcv mmdet" ' "to install MMDetection first for MMDetection inference."
            )

        from mmdet.apis import init_detector

        # create model
        model = init_detector(
            config=self.config_path,
            checkpoint=self.model_path,
            device=self.device,
        )

        # update model image size
        if self.image_size is not None:
            model.cfg.data.test.pipeline[1]["img_scale"] = (self.image_size, self.image_size)

        # set self.model
        self.model = model

        # set category_mapping
        if not self.category_mapping:
            category_mapping = {str(ind): category_name for ind, category_name in enumerate(self.category_names)}
            self.category_mapping = category_mapping

    def perform_inference(self, image: np.ndarray):
        """
        Prediction is performed using self.model and the prediction result is set to self._original_predictions.
        Args:
            image: np.ndarray
                A numpy array that contains the image to be predicted. 3 channel image should be in RGB order.
        """
        try:
            import mmdet
        except ImportError:
            raise ImportError(
                'Please run "pip install -U mmcv mmdet" ' "to install MMDetection first for MMDetection inference."
            )

        # Confirm model is loaded
        if self.model is None:
            raise ValueError("Model is not loaded, load it by calling .load_model()")
        # Supports only batch of 1
        from mmdet.apis import inference_detector

        # perform inference
        if isinstance(image, np.ndarray):
            # https://github.com/obss/sahi/issues/265
            image = image[:, :, ::-1]
        # compatibility with sahi v0.8.15
        if not isinstance(image, list):
            image = [image]
        prediction_result = inference_detector(self.model, image)

        self._original_predictions = prediction_result

    @property
    def num_categories(self):
        """
        Returns number of categories
        """
        if isinstance(self.model.CLASSES, str):
            num_categories = 1
        else:
            num_categories = len(self.model.CLASSES)
        return num_categories

    @property
    def has_mask(self):
        """
        Returns if model output contains segmentation mask
        """
        has_mask = self.model.with_mask
        return has_mask

    @property
    def category_names(self):
        if type(self.model.CLASSES) == str:
            # https://github.com/open-mmlab/mmdetection/pull/4973
            return (self.model.CLASSES,)
        else:
            return self.model.CLASSES

    def _create_object_prediction_list_from_original_predictions(
        self,
        shift_amount_list: Optional[List[List[int]]] = [[0, 0]],
        full_shape_list: Optional[List[List[int]]] = None,
    ):
        """
        self._original_predictions is converted to a list of prediction.ObjectPrediction and set to
        self._object_prediction_list_per_image.
        Args:
            shift_amount_list: list of list
                To shift the box and mask predictions from sliced image to full sized image, should
                be in the form of List[[shift_x, shift_y],[shift_x, shift_y],...]
            full_shape_list: list of list
                Size of the full image after shifting, should be in the form of
                List[[height, width],[height, width],...]
        """
        original_predictions = self._original_predictions
        category_mapping = self.category_mapping

        # compatilibty for sahi v0.8.15
        shift_amount_list = fix_shift_amount_list(shift_amount_list)
        full_shape_list = fix_full_shape_list(full_shape_list)

        # parse boxes and masks from predictions
        num_categories = self.num_categories
        object_prediction_list_per_image = []
        for image_ind, original_prediction in enumerate(original_predictions):
            shift_amount = shift_amount_list[image_ind]
            full_shape = None if full_shape_list is None else full_shape_list[image_ind]

            if self.has_mask:
                boxes = original_prediction[0]
                masks = original_prediction[1]
            else:
                boxes = original_prediction

            object_prediction_list = []

            # process predictions
            for category_id in range(num_categories):
                category_boxes = boxes[category_id]
                if self.has_mask:
                    category_masks = masks[category_id]
                num_category_predictions = len(category_boxes)

                for category_predictions_ind in range(num_category_predictions):
                    bbox = category_boxes[category_predictions_ind][:4]
                    score = category_boxes[category_predictions_ind][4]
                    category_name = category_mapping[str(category_id)]

                    # ignore low scored predictions
                    if score < self.confidence_threshold:
                        continue

                    # parse prediction mask
                    if self.has_mask:
                        bool_mask = category_masks[category_predictions_ind]
                        # check if mask is valid
                        # https://github.com/obss/sahi/issues/389
                        if get_bbox_from_bool_mask(bool_mask) is None:
                            continue
                    else:
                        bool_mask = None

                    # fix negative box coords
                    bbox[0] = max(0, bbox[0])
                    bbox[1] = max(0, bbox[1])
                    bbox[2] = max(0, bbox[2])
                    bbox[3] = max(0, bbox[3])

                    # fix out of image box coords
                    if full_shape is not None:
                        bbox[0] = min(full_shape[1], bbox[0])
                        bbox[1] = min(full_shape[0], bbox[1])
                        bbox[2] = min(full_shape[1], bbox[2])
                        bbox[3] = min(full_shape[0], bbox[3])

                    # ignore invalid predictions
                    if not (bbox[0] < bbox[2]) or not (bbox[1] < bbox[3]):
                        logger.warning(f"ignoring invalid prediction with bbox: {bbox}")
                        continue

                    object_prediction = ObjectPrediction(
                        bbox=bbox,
                        category_id=category_id,
                        score=score,
                        bool_mask=bool_mask,
                        category_name=category_name,
                        shift_amount=shift_amount,
                        full_shape=full_shape,
                    )
                    object_prediction_list.append(object_prediction)
            object_prediction_list_per_image.append(object_prediction_list)
        self._object_prediction_list_per_image = object_prediction_list_per_image


@check_requirements(["torch", "yolov5"])
class Yolov5DetectionModel(DetectionModel):
    def load_model(self):
        """
        Detection model is initialized and set to self.model.
        """
        import yolov5

        try:
            model = yolov5.load(self.model_path, device=self.device)
            self.set_model(model)
        except Exception as e:
            raise TypeError("model_path is not a valid yolov5 model path: ", e)

    def set_model(self, model: Any):
        """
        Sets the underlying YOLOv5 model.
        Args:
            model: Any
                A YOLOv5 model
        """

        if model.__class__.__module__ not in ["yolov5.models.common", "models.common"]:
            raise Exception(f"Not a yolov5 model: {type(model)}")

        model.conf = self.confidence_threshold
        self.model = model

        # set category_mapping
        if not self.category_mapping:
            category_mapping = {str(ind): category_name for ind, category_name in enumerate(self.category_names)}
            self.category_mapping = category_mapping

    def perform_inference(self, image: np.ndarray):
        """
        Prediction is performed using self.model and the prediction result is set to self._original_predictions.
        Args:
            image: np.ndarray
                A numpy array that contains the image to be predicted. 3 channel image should be in RGB order.
        """

        # Confirm model is loaded
<<<<<<< HEAD
        if self.model is None:
            raise ValueError("Model is not loaded, load it by calling .load_model()")

=======
        assert self.model is not None, "Model is not loaded, load it by calling .load_model()"
>>>>>>> 8e1ef0f9
        if self.image_size is not None:
            prediction_result = self.model(image, size=self.image_size)
        else:
            prediction_result = self.model(image)

        self._original_predictions = prediction_result

    @property
    def num_categories(self):
        """
        Returns number of categories
        """
        return len(self.model.names)

    @property
    def has_mask(self):
        """
        Returns if model output contains segmentation mask
        """
        has_mask = self.model.with_mask
        return has_mask

    @property
    def category_names(self):
        return self.model.names

    def _create_object_prediction_list_from_original_predictions(
        self,
        shift_amount_list: Optional[List[List[int]]] = [[0, 0]],
        full_shape_list: Optional[List[List[int]]] = None,
    ):
        """
        self._original_predictions is converted to a list of prediction.ObjectPrediction and set to
        self._object_prediction_list_per_image.
        Args:
            shift_amount_list: list of list
                To shift the box and mask predictions from sliced image to full sized image, should
                be in the form of List[[shift_x, shift_y],[shift_x, shift_y],...]
            full_shape_list: list of list
                Size of the full image after shifting, should be in the form of
                List[[height, width],[height, width],...]
        """
        original_predictions = self._original_predictions

        # compatilibty for sahi v0.8.15
        shift_amount_list = fix_shift_amount_list(shift_amount_list)
        full_shape_list = fix_full_shape_list(full_shape_list)

        # handle all predictions
        object_prediction_list_per_image = []
        for image_ind, image_predictions_in_xyxy_format in enumerate(original_predictions.xyxy):
            shift_amount = shift_amount_list[image_ind]
            full_shape = None if full_shape_list is None else full_shape_list[image_ind]
            object_prediction_list = []

            # process predictions
            for prediction in image_predictions_in_xyxy_format.cpu().detach().numpy():
                x1 = int(prediction[0])
                y1 = int(prediction[1])
                x2 = int(prediction[2])
                y2 = int(prediction[3])
                bbox = [x1, y1, x2, y2]
                score = prediction[4]
                category_id = int(prediction[5])
                category_name = self.category_mapping[str(category_id)]

                # fix negative box coords
                bbox[0] = max(0, bbox[0])
                bbox[1] = max(0, bbox[1])
                bbox[2] = max(0, bbox[2])
                bbox[3] = max(0, bbox[3])

                # fix out of image box coords
                if full_shape is not None:
                    bbox[0] = min(full_shape[1], bbox[0])
                    bbox[1] = min(full_shape[0], bbox[1])
                    bbox[2] = min(full_shape[1], bbox[2])
                    bbox[3] = min(full_shape[0], bbox[3])

                # ignore invalid predictions
                if not (bbox[0] < bbox[2]) or not (bbox[1] < bbox[3]):
                    logger.warning(f"ignoring invalid prediction with bbox: {bbox}")
                    continue

                object_prediction = ObjectPrediction(
                    bbox=bbox,
                    category_id=category_id,
                    score=score,
                    bool_mask=None,
                    category_name=category_name,
                    shift_amount=shift_amount,
                    full_shape=full_shape,
                )
                object_prediction_list.append(object_prediction)
            object_prediction_list_per_image.append(object_prediction_list)

        self._object_prediction_list_per_image = object_prediction_list_per_image


@check_requirements(["torch", "detectron2"])
class Detectron2DetectionModel(DetectionModel):
    def load_model(self):
        from detectron2.config import get_cfg
        from detectron2.data import MetadataCatalog
        from detectron2.engine import DefaultPredictor
        from detectron2.model_zoo import model_zoo

        cfg = get_cfg()

        try:  # try to load from model zoo
            config_file = model_zoo.get_config_file(self.config_path)
            cfg.merge_from_file(config_file)
            cfg.MODEL.WEIGHTS = model_zoo.get_checkpoint_url(self.config_path)
        except Exception as e:  # try to load from local
            print(e)
            if self.config_path is not None:
                cfg.merge_from_file(self.config_path)
            cfg.MODEL.WEIGHTS = self.model_path

        # set model device
        cfg.MODEL.DEVICE = self.device
        # set input image size
        if self.image_size is not None:
            cfg.INPUT.MIN_SIZE_TEST = self.image_size
            cfg.INPUT.MAX_SIZE_TEST = self.image_size
        # init predictor
        model = DefaultPredictor(cfg)

        self.model = model

        # detectron2 category mapping
        if self.category_mapping is None:
            try:  # try to parse category names from metadata
                metadata = MetadataCatalog.get(cfg.DATASETS.TRAIN[0])
                category_names = metadata.thing_classes
                self.category_names = category_names
                self.category_mapping = {
                    str(ind): category_name for ind, category_name in enumerate(self.category_names)
                }
            except Exception as e:
                logger.warning(e)
                # https://detectron2.readthedocs.io/en/latest/tutorials/datasets.html#update-the-config-for-new-datasets
                if cfg.MODEL.META_ARCHITECTURE == "RetinaNet":
                    num_categories = cfg.MODEL.RETINANET.NUM_CLASSES
                else:  # fasterrcnn/maskrcnn etc
                    num_categories = cfg.MODEL.ROI_HEADS.NUM_CLASSES
                self.category_names = [str(category_id) for category_id in range(num_categories)]
                self.category_mapping = {
                    str(ind): category_name for ind, category_name in enumerate(self.category_names)
                }
        else:
            self.category_names = list(self.category_mapping.values())

    def perform_inference(self, image: np.ndarray):
        """
        Prediction is performed using self.model and the prediction result is set to self._original_predictions.
        Args:
            image: np.ndarray
                A numpy array that contains the image to be predicted. 3 channel image should be in RGB order.
        """
<<<<<<< HEAD
=======

>>>>>>> 8e1ef0f9
        # Confirm model is loaded
        if self.model is None:
            raise RuntimeError("Model is not loaded, load it by calling .load_model()")

        if isinstance(image, np.ndarray) and self.model.input_format == "BGR":
            # convert RGB image to BGR format
            image = image[:, :, ::-1]

        prediction_result = self.model(image)

        self._original_predictions = prediction_result

    @property
    def num_categories(self):
        """
        Returns number of categories
        """
        num_categories = len(self.category_mapping)
        return num_categories

    def _create_object_prediction_list_from_original_predictions(
        self,
        shift_amount_list: Optional[List[List[int]]] = [[0, 0]],
        full_shape_list: Optional[List[List[int]]] = None,
    ):
        """
        self._original_predictions is converted to a list of prediction.ObjectPrediction and set to
        self._object_prediction_list_per_image.
        Args:
            shift_amount_list: list of list
                To shift the box and mask predictions from sliced image to full sized image, should
                be in the form of List[[shift_x, shift_y],[shift_x, shift_y],...]
            full_shape_list: list of list
                Size of the full image after shifting, should be in the form of
                List[[height, width],[height, width],...]
        """
        original_predictions = self._original_predictions

        # compatilibty for sahi v0.8.15
        if isinstance(shift_amount_list[0], int):
            shift_amount_list = [shift_amount_list]
        if full_shape_list is not None and isinstance(full_shape_list[0], int):
            full_shape_list = [full_shape_list]

        # parse boxes, masks, scores, category_ids from predictions
        boxes = original_predictions["instances"].pred_boxes.tensor.tolist()
        scores = original_predictions["instances"].scores.tolist()
        category_ids = original_predictions["instances"].pred_classes.tolist()

        # check if predictions contain mask
        try:
            masks = original_predictions["instances"].pred_masks.tolist()
        except AttributeError:
            masks = None

        # create object_prediction_list
        object_prediction_list_per_image = []
        object_prediction_list = []

        # detectron2 DefaultPredictor supports single image
        shift_amount = shift_amount_list[0]
        full_shape = None if full_shape_list is None else full_shape_list[0]

        for ind in range(len(boxes)):
            score = scores[ind]
            if score < self.confidence_threshold:
                continue

            category_id = category_ids[ind]

            if masks is None:
                bbox = boxes[ind]
                mask = None
            else:
                mask = np.array(masks[ind])

                # check if mask is valid
                # https://github.com/obss/sahi/issues/389
                if get_bbox_from_bool_mask(mask) is None:
                    continue
                else:
                    bbox = None

            object_prediction = ObjectPrediction(
                bbox=bbox,
                bool_mask=mask,
                category_id=category_id,
                category_name=self.category_mapping[str(category_id)],
                shift_amount=shift_amount,
                score=score,
                full_shape=full_shape,
            )
            object_prediction_list.append(object_prediction)

        # detectron2 DefaultPredictor supports single image
        object_prediction_list_per_image = [object_prediction_list]

        self._object_prediction_list_per_image = object_prediction_list_per_image


@check_requirements(["torch", "transformers"])
class HuggingfaceDetectionModel(DetectionModel):
    import torch

    def __init__(
        self,
        model_path: Optional[str] = None,
        model: Optional[Any] = None,
        feature_extractor: Optional[Any] = None,
        config_path: Optional[str] = None,
        device: Optional[str] = None,
        mask_threshold: float = 0.5,
        confidence_threshold: float = 0.3,
        category_mapping: Optional[Dict] = None,
        category_remapping: Optional[Dict] = None,
        load_at_init: bool = True,
        image_size: int = None,
    ):
        self._feature_extractor = feature_extractor
        self._image_shapes = []
        super().__init__(
            model_path,
            model,
            config_path,
            device,
            mask_threshold,
            confidence_threshold,
            category_mapping,
            category_remapping,
            load_at_init,
            image_size,
        )

    @property
    def feature_extractor(self):
        return self._feature_extractor

    @property
    def image_shapes(self):
        return self._image_shapes

    @property
    def num_categories(self) -> int:
        """
        Returns number of categories
        """
        return self.model.config.num_labels

    def load_model(self):
        from transformers import AutoFeatureExtractor, AutoModelForObjectDetection

        model = AutoModelForObjectDetection.from_pretrained(self.model_path)
        if self.image_size is not None:
            feature_extractor = AutoFeatureExtractor.from_pretrained(
                self.model_path, size=self.image_size, do_resize=True
            )
        else:
            feature_extractor = AutoFeatureExtractor.from_pretrained(self.model_path)
        self.set_model(model, feature_extractor)

    def set_model(self, model: Any, feature_extractor: Any = None):
        feature_extractor = feature_extractor or self.feature_extractor
        if feature_extractor is None:
            raise ValueError(f"'feature_extractor' is required to be set, got {feature_extractor}.")
        elif (
            "ObjectDetection" not in model.__class__.__name__
            or "FeatureExtractor" not in feature_extractor.__class__.__name__
        ):
            raise ValueError(
                f"Given 'model' is not an ObjectDetectionModel or 'feature_extractor' is not a valid FeatureExtractor."
            )
        self.model = model
        self.model.to(self.device)
        self._feature_extractor = feature_extractor
        self.category_mapping = self.model.config.id2label

    def perform_inference(self, image: Union[List, np.ndarray]):
        """
        Prediction is performed using self.model and the prediction result is set to self._original_predictions.
        Args:
            image: np.ndarray
                A numpy array that contains the image to be predicted. 3 channel image should be in RGB order.
        """
        import torch

        # Confirm model is loaded
        if self.model is None:
            raise RuntimeError("Model is not loaded, load it by calling .load_model()")

        with torch.no_grad():
            inputs = self.feature_extractor(images=image, return_tensors="pt")
            inputs["pixel_values"] = inputs.pixel_values.to(self.device)
            if hasattr(inputs, "pixel_mask"):
                inputs["pixel_mask"] = inputs.pixel_mask.to(self.device)
            outputs = self.model(**inputs)

        if isinstance(image, list):
            self._image_shapes = [img.shape for img in image]
        else:
            self._image_shapes = [image.shape]
        self._original_predictions = outputs

    def get_valid_predictions(
        self, logits: torch.Tensor, pred_boxes: torch.Tensor
    ) -> Tuple[torch.Tensor, torch.Tensor, torch.Tensor]:
        import torch

        probs = logits.softmax(-1)
        scores = probs.max(-1).values
        cat_ids = probs.argmax(-1)
        valid_detections = torch.where(cat_ids < self.num_categories, 1, 0)
        valid_confidences = torch.where(scores >= self.confidence_threshold, 1, 0)
        valid_mask = valid_detections.logical_and(valid_confidences)
        scores = scores[valid_mask]
        cat_ids = cat_ids[valid_mask]
        boxes = pred_boxes[valid_mask]
        return scores, cat_ids, boxes

    def _create_object_prediction_list_from_original_predictions(
        self,
        shift_amount_list: Optional[List[List[int]]] = [[0, 0]],
        full_shape_list: Optional[List[List[int]]] = None,
    ):
        """
        self._original_predictions is converted to a list of prediction.ObjectPrediction and set to
        self._object_prediction_list_per_image.
        Args:
            shift_amount_list: list of list
                To shift the box and mask predictions from sliced image to full sized image, should
                be in the form of List[[shift_x, shift_y],[shift_x, shift_y],...]
            full_shape_list: list of list
                Size of the full image after shifting, should be in the form of
                List[[height, width],[height, width],...]
        """
        original_predictions = self._original_predictions

        # compatilibty for sahi v0.8.15
        shift_amount_list = fix_shift_amount_list(shift_amount_list)
        full_shape_list = fix_full_shape_list(full_shape_list)

        n_image = original_predictions.logits.shape[0]
        object_prediction_list_per_image = []
        for image_ind in range(n_image):
            image_height, image_width, _ = self.image_shapes[image_ind]
            scores, cat_ids, boxes = self.get_valid_predictions(
                logits=original_predictions.logits[image_ind], pred_boxes=original_predictions.pred_boxes[image_ind]
            )

            # create object_prediction_list
            object_prediction_list = []

            shift_amount = shift_amount_list[image_ind]
            full_shape = None if full_shape_list is None else full_shape_list[image_ind]

            for ind in range(len(boxes)):
                category_id = cat_ids[ind].item()
                yolo_bbox = boxes[ind].tolist()
                bbox = list(
                    pbf.convert_bbox(
                        yolo_bbox,
                        from_type="yolo",
                        to_type="voc",
                        image_size=(image_width, image_height),
                        return_values=True,
                    )
                )

                # fix negative box coords
                bbox[0] = max(0, int(bbox[0]))
                bbox[1] = max(0, int(bbox[1]))
                bbox[2] = min(bbox[2], image_width)
                bbox[3] = min(bbox[3], image_height)

                object_prediction = ObjectPrediction(
                    bbox=bbox,
                    bool_mask=None,
                    category_id=category_id,
                    category_name=self.category_mapping[category_id],
                    shift_amount=shift_amount,
                    score=scores[ind].item(),
                    full_shape=full_shape,
                )
                object_prediction_list.append(object_prediction)
            object_prediction_list_per_image.append(object_prediction_list)

        self._object_prediction_list_per_image = object_prediction_list_per_image


@check_requirements(["torch", "torchvision"])
class TorchVisionDetectionModel(DetectionModel):
    def __init__(
        self,
        model_path: Optional[str] = None,
        model: Optional[Any] = None,
        config_path: Optional[str] = None,
        device: Optional[str] = None,
        mask_threshold: float = 0.5,
        confidence_threshold: float = 0.3,
        category_mapping: Optional[Dict] = None,
        category_remapping: Optional[Dict] = None,
        load_at_init: bool = True,
        image_size: int = None,
    ):

        super().__init__(
            model_path=model_path,
            model=model,
            config_path=config_path,
            device=device,
            mask_threshold=mask_threshold,
            confidence_threshold=confidence_threshold,
            category_mapping=category_mapping,
            category_remapping=category_remapping,
            load_at_init=load_at_init,
            image_size=image_size,
        )

    def load_model(self):
        import torch

        from sahi.utils.torchvision import MODEL_NAME_TO_CONSTRUCTOR

        # read config params
        model_name = None
        num_classes = None
        if self.config_path is not None:
            import yaml

            with open(self.config_path, "r") as stream:
                try:
                    config = yaml.safe_load(stream)
                except yaml.YAMLError as exc:
                    raise RuntimeError(exc)

            model_name = config.get("model_name", None)
            num_classes = config.get("num_classes", None)

        # complete params if not provided in config
        if not model_name:
            model_name = "fasterrcnn_resnet50_fpn"
            logger.warning(f"model_name not provided in config, using default model_type: {model_name}'")
        if num_classes is None:
            logger.warning("num_classes not provided in config, using default num_classes: 91")
            num_classes = 91
        if self.model_path is None:
            logger.warning("model_path not provided in config, using pretrained weights and default num_classes: 91.")
            pretrained = True
            num_classes = 91
        else:
            pretrained = False

        # load model
        model = MODEL_NAME_TO_CONSTRUCTOR[model_name](num_classes=num_classes, pretrained=pretrained)
        try:
            model.load_state_dict(torch.load(self.model_path))
        except Exception as e:
            TypeError("model_path is not a valid torchvision model path: ", e)

        self.set_model(model)

    def set_model(self, model: Any):
        """
        Sets the underlying TorchVision model.
        Args:
            model: Any
                A TorchVision model
        """

        model.eval()
        self.model = model.to(self.device)

        # set category_mapping
        from sahi.utils.torchvision import COCO_CLASSES

        if self.category_mapping is None:
            category_names = {str(i): COCO_CLASSES[i] for i in range(len(COCO_CLASSES))}
            self.category_mapping = category_names

    def perform_inference(self, image: np.ndarray, image_size: int = None):
        """
        Prediction is performed using self.model and the prediction result is set to self._original_predictions.
        Args:
            image: np.ndarray
                A numpy array that contains the image to be predicted. 3 channel image should be in RGB order.
            image_size: int
                Inference input size.
        """
        from sahi.utils.torch import to_float_tensor

        # arrange model input size
        if self.image_size is not None:
            # get min and max of image height and width
            min_shape, max_shape = min(image.shape[:2]), max(image.shape[:2])
            # torchvision resize transform scales the shorter dimension to the target size
            # we want to scale the longer dimension to the target size
            image_size = self.image_size * min_shape / max_shape
            self.model.transform.min_size = (image_size,)  # default is (800,)
            self.model.transform.max_size = image_size  # default is 1333

        image = to_float_tensor(image)
        image = image.to(self.device)
        prediction_result = self.model([image])

        self._original_predictions = prediction_result

    @property
    def num_categories(self):
        """
        Returns number of categories
        """
        return len(self.category_mapping)

    @property
    def has_mask(self):
        """
        Returns if model output contains segmentation mask
        """
        return self.model.with_mask

    @property
    def category_names(self):
        return list(self.category_mapping.values())

    def _create_object_prediction_list_from_original_predictions(
        self,
        shift_amount_list: Optional[List[List[int]]] = [[0, 0]],
        full_shape_list: Optional[List[List[int]]] = None,
    ):
        """
        self._original_predictions is converted to a list of prediction.ObjectPrediction and set to
        self._object_prediction_list_per_image.
        Args:
            shift_amount_list: list of list
                To shift the box and mask predictions from sliced image to full sized image, should
                be in the form of List[[shift_x, shift_y],[shift_x, shift_y],...]
            full_shape_list: list of list
                Size of the full image after shifting, should be in the form of
                List[[height, width],[height, width],...]
        """
        original_predictions = self._original_predictions

        # compatilibty for sahi v0.8.20
        if isinstance(shift_amount_list[0], int):
            shift_amount_list = [shift_amount_list]
        if full_shape_list is not None and isinstance(full_shape_list[0], int):
            full_shape_list = [full_shape_list]

        for image_predictions in original_predictions:
            object_prediction_list_per_image = []

            # get indices of boxes with score > confidence_threshold
            scores = image_predictions["scores"].cpu().detach().numpy()
            selected_indices = np.where(scores > self.confidence_threshold)[0]

            # parse boxes, masks, scores, category_ids from predictions
            category_ids = list(image_predictions["labels"][selected_indices].cpu().detach().numpy())
            boxes = list(image_predictions["boxes"][selected_indices].cpu().detach().numpy())
            scores = scores[selected_indices]

            # check if predictions contain mask
            masks = image_predictions.get("masks", None)
            if masks is not None:
                masks = list(image_predictions["masks"][selected_indices].cpu().detach().numpy())
            else:
                masks = None

            # create object_prediction_list
            object_prediction_list = []

            shift_amount = shift_amount_list[0]
            full_shape = None if full_shape_list is None else full_shape_list[0]

            for ind in range(len(boxes)):

                if masks is not None:
                    mask = np.array(masks[ind])
                else:
                    mask = None

                object_prediction = ObjectPrediction(
                    bbox=boxes[ind],
                    bool_mask=mask,
                    category_id=int(category_ids[ind]),
                    category_name=self.category_mapping[str(int(category_ids[ind]))],
                    shift_amount=shift_amount,
                    score=scores[ind],
                    full_shape=full_shape,
                )
                object_prediction_list.append(object_prediction)
            object_prediction_list_per_image.append(object_prediction_list)

        self._object_prediction_list_per_image = object_prediction_list_per_image<|MERGE_RESOLUTION|>--- conflicted
+++ resolved
@@ -410,13 +410,9 @@
         """
 
         # Confirm model is loaded
-<<<<<<< HEAD
         if self.model is None:
             raise ValueError("Model is not loaded, load it by calling .load_model()")
 
-=======
-        assert self.model is not None, "Model is not loaded, load it by calling .load_model()"
->>>>>>> 8e1ef0f9
         if self.image_size is not None:
             prediction_result = self.model(image, size=self.image_size)
         else:
@@ -577,10 +573,6 @@
             image: np.ndarray
                 A numpy array that contains the image to be predicted. 3 channel image should be in RGB order.
         """
-<<<<<<< HEAD
-=======
-
->>>>>>> 8e1ef0f9
         # Confirm model is loaded
         if self.model is None:
             raise RuntimeError("Model is not loaded, load it by calling .load_model()")
