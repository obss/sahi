# OBSS SAHI Tool
# Code written by Fatih C Akyon, 2020.

import logging
import warnings
from typing import Any, Dict, List, Optional, Tuple, Union

import numpy as np
import pybboxes.functional as pbf
import torch

from sahi.prediction import ObjectPrediction
from sahi.utils.compatibility import fix_full_shape_list, fix_shift_amount_list
from sahi.utils.cv import get_bbox_from_bool_mask
from sahi.utils.import_utils import is_torch_available
from sahi.utils.torch import is_torch_cuda_available

logger = logging.getLogger(__name__)


class DetectionModel:
    def __init__(
        self,
        model_path: Optional[str] = None,
        model: Optional[Any] = None,
        config_path: Optional[str] = None,
        device: Optional[str] = None,
        mask_threshold: float = 0.5,
        confidence_threshold: float = 0.3,
        category_mapping: Optional[Dict] = None,
        category_remapping: Optional[Dict] = None,
        load_at_init: bool = True,
        image_size: int = None,
    ):
        """
        Init object detection/instance segmentation model.
        Args:
            model_path: str
                Path for the instance segmentation model weight
            config_path: str
                Path for the mmdetection instance segmentation model config file
            device: str
                Torch device, "cpu" or "cuda"
            mask_threshold: float
                Value to threshold mask pixels, should be between 0 and 1
            confidence_threshold: float
                All predictions with score < confidence_threshold will be discarded
            category_mapping: dict: str to str
                Mapping from category id (str) to category name (str) e.g. {"1": "pedestrian"}
            category_remapping: dict: str to int
                Remap category ids based on category names, after performing inference e.g. {"car": 3}
            load_at_init: bool
                If True, automatically loads the model at initalization
            image_size: int
                Inference input size.
        """
        self.model_path = model_path
        self.config_path = config_path
        self.model = None
        self.device = device
        self.mask_threshold = mask_threshold
        self.confidence_threshold = confidence_threshold
        self.category_mapping = category_mapping
        self.category_remapping = category_remapping
        self.image_size = image_size
        self._original_predictions = None
        self._object_prediction_list_per_image = None

        # automatically set device if its None
        if not (self.device):
            self.device = "cuda:0" if is_torch_cuda_available() else "cpu"

        # automatically load model if load_at_init is True
        if load_at_init:
            if model_path:
                self.load_model()
            if model:
                self.set_model(model)
            if self.model is None:
                raise Exception("You should either provide a `model_path` or a loaded `model`")

    def load_model(self):
        """
        This function should be implemented in a way that detection model
        should be initialized and set to self.model.
        (self.model_path, self.config_path, and self.device should be utilized)
        """
        raise NotImplementedError()

    def set_model(self, model: Any):
        """
        This function should be implemented to instantiate a DetectionModel out of an already loaded model
        Args:
            model: Any
                Loaded model
        """
        raise NotImplementedError()

    def unload_model(self):
        """
        Unloads the model from CPU/GPU.
        """
        self.model = None
        if is_torch_available():
            from sahi.utils.torch import empty_cuda_cache

            empty_cuda_cache()

    def perform_inference(self, image: np.ndarray, image_size: int = None):
        """
        This function should be implemented in a way that prediction should be
        performed using self.model and the prediction result should be set to self._original_predictions.
        Args:
            image: np.ndarray
                A numpy array that contains the image to be predicted.
            image_size: int
                Inference input size.
        """
        raise NotImplementedError()

    def _create_object_prediction_list_from_original_predictions(
        self,
        shift_amount_list: Optional[List[List[int]]] = [[0, 0]],
        full_shape_list: Optional[List[List[int]]] = None,
    ):
        """
        This function should be implemented in a way that self._original_predictions should
        be converted to a list of prediction.ObjectPrediction and set to
        self._object_prediction_list. self.mask_threshold can also be utilized.
        Args:
            shift_amount_list: list of list
                To shift the box and mask predictions from sliced image to full sized image, should
                be in the form of List[[shift_x, shift_y],[shift_x, shift_y],...]
            full_shape_list: list of list
                Size of the full image after shifting, should be in the form of
                List[[height, width],[height, width],...]
        """
        raise NotImplementedError()

    def _apply_category_remapping(self):
        """
        Applies category remapping based on mapping given in self.category_remapping
        """
        # confirm self.category_remapping is not None
        assert self.category_remapping is not None, "self.category_remapping cannot be None"
        # remap categories
        for object_prediction_list in self._object_prediction_list_per_image:
            for object_prediction in object_prediction_list:
                old_category_id_str = str(object_prediction.category.id)
                new_category_id_int = self.category_remapping[old_category_id_str]
                object_prediction.category.id = new_category_id_int

    def convert_original_predictions(
        self,
        shift_amount: Optional[List[int]] = [0, 0],
        full_shape: Optional[List[int]] = None,
    ):
        """
        Converts original predictions of the detection model to a list of
        prediction.ObjectPrediction object. Should be called after perform_inference().
        Args:
            shift_amount: list
                To shift the box and mask predictions from sliced image to full sized image, should be in the form of [shift_x, shift_y]
            full_shape: list
                Size of the full image after shifting, should be in the form of [height, width]
        """
        self._create_object_prediction_list_from_original_predictions(
            shift_amount_list=shift_amount,
            full_shape_list=full_shape,
        )
        if self.category_remapping:
            self._apply_category_remapping()

    @property
    def object_prediction_list(self):
        return self._object_prediction_list_per_image[0]

    @property
    def object_prediction_list_per_image(self):
        return self._object_prediction_list_per_image

    @property
    def original_predictions(self):
        return self._original_predictions


class MmdetDetectionModel(DetectionModel):
    def load_model(self):
        """
        Detection model is initialized and set to self.model.
        """
        try:
            import mmdet
        except ImportError:
            raise ImportError(
                'Please run "pip install -U mmcv mmdet" ' "to install MMDetection first for MMDetection inference."
            )

        from mmdet.apis import init_detector

        # create model
        model = init_detector(
            config=self.config_path,
            checkpoint=self.model_path,
            device=self.device,
        )

        # update model image size
        if self.image_size is not None:
            model.cfg.data.test.pipeline[1]["img_scale"] = (self.image_size, self.image_size)

        # set self.model
        self.model = model

        # set category_mapping
        if not self.category_mapping:
            category_mapping = {str(ind): category_name for ind, category_name in enumerate(self.category_names)}
            self.category_mapping = category_mapping

    def perform_inference(self, image: np.ndarray, image_size: int = None):
        """
        Prediction is performed using self.model and the prediction result is set to self._original_predictions.
        Args:
            image: np.ndarray
                A numpy array that contains the image to be predicted. 3 channel image should be in RGB order.
            image_size: int
                Inference input size.
        """
        try:
            import mmdet
        except ImportError:
            raise ImportError(
                'Please run "pip install -U mmcv mmdet" ' "to install MMDetection first for MMDetection inference."
            )

        # Confirm model is loaded
        assert self.model is not None, "Model is not loaded, load it by calling .load_model()"

        # Supports only batch of 1
        from mmdet.apis import inference_detector

        # update model image size
        if image_size is not None:
            warnings.warn("Set 'image_size' at DetectionModel init.", DeprecationWarning)
            self.model.cfg.data.test.pipeline[1]["img_scale"] = (image_size, image_size)

        # perform inference
        if isinstance(image, np.ndarray):
            # https://github.com/obss/sahi/issues/265
            image = image[:, :, ::-1]
        # compatibility with sahi v0.8.15
        if not isinstance(image, list):
            image = [image]
        prediction_result = inference_detector(self.model, image)

        self._original_predictions = prediction_result

    @property
    def num_categories(self):
        """
        Returns number of categories
        """
        if isinstance(self.model.CLASSES, str):
            num_categories = 1
        else:
            num_categories = len(self.model.CLASSES)
        return num_categories

    @property
    def has_mask(self):
        """
        Returns if model output contains segmentation mask
        """
        has_mask = self.model.with_mask
        return has_mask

    @property
    def category_names(self):
        if type(self.model.CLASSES) == str:
            # https://github.com/open-mmlab/mmdetection/pull/4973
            return (self.model.CLASSES,)
        else:
            return self.model.CLASSES

    def _create_object_prediction_list_from_original_predictions(
        self,
        shift_amount_list: Optional[List[List[int]]] = [[0, 0]],
        full_shape_list: Optional[List[List[int]]] = None,
    ):
        """
        self._original_predictions is converted to a list of prediction.ObjectPrediction and set to
        self._object_prediction_list_per_image.
        Args:
            shift_amount_list: list of list
                To shift the box and mask predictions from sliced image to full sized image, should
                be in the form of List[[shift_x, shift_y],[shift_x, shift_y],...]
            full_shape_list: list of list
                Size of the full image after shifting, should be in the form of
                List[[height, width],[height, width],...]
        """
        original_predictions = self._original_predictions
        category_mapping = self.category_mapping

        # compatilibty for sahi v0.8.15
        shift_amount_list = fix_shift_amount_list(shift_amount_list)
        full_shape_list = fix_full_shape_list(full_shape_list)

        # parse boxes and masks from predictions
        num_categories = self.num_categories
        object_prediction_list_per_image = []
        for image_ind, original_prediction in enumerate(original_predictions):
            shift_amount = shift_amount_list[image_ind]
            full_shape = None if full_shape_list is None else full_shape_list[image_ind]

            if self.has_mask:
                boxes = original_prediction[0]
                masks = original_prediction[1]
            else:
                boxes = original_prediction

            object_prediction_list = []

            # process predictions
            for category_id in range(num_categories):
                category_boxes = boxes[category_id]
                if self.has_mask:
                    category_masks = masks[category_id]
                num_category_predictions = len(category_boxes)

                for category_predictions_ind in range(num_category_predictions):
                    bbox = category_boxes[category_predictions_ind][:4]
                    score = category_boxes[category_predictions_ind][4]
                    category_name = category_mapping[str(category_id)]

                    # ignore low scored predictions
                    if score < self.confidence_threshold:
                        continue

                    # parse prediction mask
                    if self.has_mask:
                        bool_mask = category_masks[category_predictions_ind]
                        # check if mask is valid
                        # https://github.com/obss/sahi/issues/389
                        if get_bbox_from_bool_mask(bool_mask) is None:
                            continue
                    else:
                        bool_mask = None

                    # fix negative box coords
                    bbox[0] = max(0, bbox[0])
                    bbox[1] = max(0, bbox[1])
                    bbox[2] = max(0, bbox[2])
                    bbox[3] = max(0, bbox[3])

                    # fix out of image box coords
                    if full_shape is not None:
                        bbox[0] = min(full_shape[1], bbox[0])
                        bbox[1] = min(full_shape[0], bbox[1])
                        bbox[2] = min(full_shape[1], bbox[2])
                        bbox[3] = min(full_shape[0], bbox[3])

                    # ignore invalid predictions
                    if not (bbox[0] < bbox[2]) or not (bbox[1] < bbox[3]):
                        logger.warning(f"ignoring invalid prediction with bbox: {bbox}")
                        continue

                    object_prediction = ObjectPrediction(
                        bbox=bbox,
                        category_id=category_id,
                        score=score,
                        bool_mask=bool_mask,
                        category_name=category_name,
                        shift_amount=shift_amount,
                        full_shape=full_shape,
                    )
                    object_prediction_list.append(object_prediction)
            object_prediction_list_per_image.append(object_prediction_list)
        self._object_prediction_list_per_image = object_prediction_list_per_image


class Yolov5DetectionModel(DetectionModel):
    def load_model(self):
        """
        Detection model is initialized and set to self.model.
        """
        try:
            import yolov5
        except ImportError:
            raise ImportError('Please run "pip install -U yolov5" ' "to install YOLOv5 first for YOLOv5 inference.")

        try:
            model = yolov5.load(self.model_path, device=self.device)
            self.set_model(model)
        except Exception as e:
            raise TypeError("model_path is not a valid yolov5 model path: ", e)

    def set_model(self, model: Any):
        """
        Sets the underlying YOLOv5 model.
        Args:
            model: Any
                A YOLOv5 model
        """

        if not model.__class__.__module__ in ["yolov5.models.common", "models.common"]:
            raise Exception(f"Not a yolov5 model: {type(model)}")

        model.conf = self.confidence_threshold
        self.model = model

        # set category_mapping
        if not self.category_mapping:
            category_mapping = {str(ind): category_name for ind, category_name in enumerate(self.category_names)}
            self.category_mapping = category_mapping

    def perform_inference(self, image: np.ndarray, image_size: int = None):
        """
        Prediction is performed using self.model and the prediction result is set to self._original_predictions.
        Args:
            image: np.ndarray
                A numpy array that contains the image to be predicted. 3 channel image should be in RGB order.
            image_size: int
                Inference input size.
        """
        try:
            import yolov5
        except ImportError:
            raise ImportError('Please run "pip install -U yolov5" ' "to install YOLOv5 first for YOLOv5 inference.")

        # Confirm model is loaded
        assert self.model is not None, "Model is not loaded, load it by calling .load_model()"

        if image_size is not None:
            warnings.warn("Set 'image_size' at DetectionModel init.", DeprecationWarning)
            prediction_result = self.model(image, size=image_size)
        elif self.image_size is not None:
            prediction_result = self.model(image, size=self.image_size)
        else:
            prediction_result = self.model(image)

        self._original_predictions = prediction_result

    @property
    def num_categories(self):
        """
        Returns number of categories
        """
        return len(self.model.names)

    @property
    def has_mask(self):
        """
        Returns if model output contains segmentation mask
        """
        has_mask = self.model.with_mask
        return has_mask

    @property
    def category_names(self):
        return self.model.names

    def _create_object_prediction_list_from_original_predictions(
        self,
        shift_amount_list: Optional[List[List[int]]] = [[0, 0]],
        full_shape_list: Optional[List[List[int]]] = None,
    ):
        """
        self._original_predictions is converted to a list of prediction.ObjectPrediction and set to
        self._object_prediction_list_per_image.
        Args:
            shift_amount_list: list of list
                To shift the box and mask predictions from sliced image to full sized image, should
                be in the form of List[[shift_x, shift_y],[shift_x, shift_y],...]
            full_shape_list: list of list
                Size of the full image after shifting, should be in the form of
                List[[height, width],[height, width],...]
        """
        original_predictions = self._original_predictions

        # compatilibty for sahi v0.8.15
        shift_amount_list = fix_shift_amount_list(shift_amount_list)
        full_shape_list = fix_full_shape_list(full_shape_list)

        # handle all predictions
        object_prediction_list_per_image = []
        for image_ind, image_predictions_in_xyxy_format in enumerate(original_predictions.xyxy):
            shift_amount = shift_amount_list[image_ind]
            full_shape = None if full_shape_list is None else full_shape_list[image_ind]
            object_prediction_list = []

            # process predictions
            for prediction in image_predictions_in_xyxy_format.cpu().detach().numpy():
                x1 = int(prediction[0])
                y1 = int(prediction[1])
                x2 = int(prediction[2])
                y2 = int(prediction[3])
                bbox = [x1, y1, x2, y2]
                score = prediction[4]
                category_id = int(prediction[5])
                category_name = self.category_mapping[str(category_id)]

                # fix negative box coords
                bbox[0] = max(0, bbox[0])
                bbox[1] = max(0, bbox[1])
                bbox[2] = max(0, bbox[2])
                bbox[3] = max(0, bbox[3])

                # fix out of image box coords
                if full_shape is not None:
                    bbox[0] = min(full_shape[1], bbox[0])
                    bbox[1] = min(full_shape[0], bbox[1])
                    bbox[2] = min(full_shape[1], bbox[2])
                    bbox[3] = min(full_shape[0], bbox[3])

                # ignore invalid predictions
                if not (bbox[0] < bbox[2]) or not (bbox[1] < bbox[3]):
                    logger.warning(f"ignoring invalid prediction with bbox: {bbox}")
                    continue

                object_prediction = ObjectPrediction(
                    bbox=bbox,
                    category_id=category_id,
                    score=score,
                    bool_mask=None,
                    category_name=category_name,
                    shift_amount=shift_amount,
                    full_shape=full_shape,
                )
                object_prediction_list.append(object_prediction)
            object_prediction_list_per_image.append(object_prediction_list)

        self._object_prediction_list_per_image = object_prediction_list_per_image


class Detectron2DetectionModel(DetectionModel):
    def load_model(self):
        try:
            import detectron2
        except ImportError:
            raise ImportError(
                "Please install detectron2. Check "
                "`https://detectron2.readthedocs.io/en/latest/tutorials/install.html` "
                "for instalattion details."
            )

        from detectron2.config import get_cfg
        from detectron2.data import MetadataCatalog
        from detectron2.engine import DefaultPredictor
        from detectron2.model_zoo import model_zoo

        cfg = get_cfg()
        cfg.MODEL.DEVICE = self.device

        try:  # try to load from model zoo
            config_file = model_zoo.get_config_file(self.config_path)
            cfg.merge_from_file(config_file)
            cfg.MODEL.WEIGHTS = model_zoo.get_checkpoint_url(self.config_path)
        except Exception as e:  # try to load from local
            print(e)
            if self.config_path is not None:
                cfg.merge_from_file(self.config_path)
            cfg.MODEL.WEIGHTS = self.model_path
        # set input image size
        if self.image_size is not None:
            cfg.INPUT.MIN_SIZE_TEST = self.image_size
            cfg.INPUT.MAX_SIZE_TEST = self.image_size
        # init predictor
        model = DefaultPredictor(cfg)

        self.model = model

        # detectron2 category mapping
        if self.category_mapping is None:
            try:  # try to parse category names from metadata
                metadata = MetadataCatalog.get(cfg.DATASETS.TRAIN[0])
                category_names = metadata.thing_classes
                self.category_names = category_names
                self.category_mapping = {
                    str(ind): category_name for ind, category_name in enumerate(self.category_names)
                }
            except Exception as e:
                logger.warning(e)
                # https://detectron2.readthedocs.io/en/latest/tutorials/datasets.html#update-the-config-for-new-datasets
                if cfg.MODEL.META_ARCHITECTURE == "RetinaNet":
                    num_categories = cfg.MODEL.RETINANET.NUM_CLASSES
                else:  # fasterrcnn/maskrcnn etc
                    num_categories = cfg.MODEL.ROI_HEADS.NUM_CLASSES
                self.category_names = [str(category_id) for category_id in range(num_categories)]
                self.category_mapping = {
                    str(ind): category_name for ind, category_name in enumerate(self.category_names)
                }
        else:
            self.category_names = list(self.category_mapping.values())

    def perform_inference(self, image: np.ndarray, image_size: int = None):
        """
        Prediction is performed using self.model and the prediction result is set to self._original_predictions.
        Args:
            image: np.ndarray
                A numpy array that contains the image to be predicted. 3 channel image should be in RGB order.
        """
        try:
            import detectron2
        except ImportError:
            raise ImportError("Please install detectron2 via `pip install detectron2`")

        # confirm image_size is not provided
        if image_size is not None:
            warnings.warn("Set 'image_size' at DetectionModel init.")

        # Confirm model is loaded
        if self.model is None:
            raise RuntimeError("Model is not loaded, load it by calling .load_model()")

        if isinstance(image, np.ndarray) and self.model.input_format == "BGR":
            # convert RGB image to BGR format
            image = image[:, :, ::-1]

        prediction_result = self.model(image)

        self._original_predictions = prediction_result

    @property
    def num_categories(self):
        """
        Returns number of categories
        """
        num_categories = len(self.category_mapping)
        return num_categories

    def _create_object_prediction_list_from_original_predictions(
        self,
        shift_amount_list: Optional[List[List[int]]] = [[0, 0]],
        full_shape_list: Optional[List[List[int]]] = None,
    ):
        """
        self._original_predictions is converted to a list of prediction.ObjectPrediction and set to
        self._object_prediction_list_per_image.
        Args:
            shift_amount_list: list of list
                To shift the box and mask predictions from sliced image to full sized image, should
                be in the form of List[[shift_x, shift_y],[shift_x, shift_y],...]
            full_shape_list: list of list
                Size of the full image after shifting, should be in the form of
                List[[height, width],[height, width],...]
        """
        original_predictions = self._original_predictions

        # compatilibty for sahi v0.8.15
        if isinstance(shift_amount_list[0], int):
            shift_amount_list = [shift_amount_list]
        if full_shape_list is not None and isinstance(full_shape_list[0], int):
            full_shape_list = [full_shape_list]

        # parse boxes, masks, scores, category_ids from predictions
        boxes = original_predictions["instances"].pred_boxes.tensor.tolist()
        scores = original_predictions["instances"].scores.tolist()
        category_ids = original_predictions["instances"].pred_classes.tolist()
        try:
            masks = original_predictions["instances"].pred_masks.tolist()
        except AttributeError:
            masks = None

        # create object_prediction_list
        object_prediction_list_per_image = []
        object_prediction_list = []

        # detectron2 DefaultPredictor supports single image
        shift_amount = shift_amount_list[0]
        full_shape = None if full_shape_list is None else full_shape_list[0]

        for ind in range(len(boxes)):
            score = scores[ind]
            if score < self.confidence_threshold:
                continue

            category_id = category_ids[ind]

            if masks is None:
                bbox = boxes[ind]
                mask = None
            else:
                mask = np.array(masks[ind])

                # check if mask is valid
                # https://github.com/obss/sahi/issues/389
                if get_bbox_from_bool_mask(mask) is None:
                    continue
                else:
                    bbox = None

            object_prediction = ObjectPrediction(
                bbox=bbox,
                bool_mask=mask,
                category_id=category_id,
                category_name=self.category_mapping[str(category_id)],
                shift_amount=shift_amount,
                score=score,
                full_shape=full_shape,
            )
            object_prediction_list.append(object_prediction)

        # detectron2 DefaultPredictor supports single image
        object_prediction_list_per_image = [object_prediction_list]

        self._object_prediction_list_per_image = object_prediction_list_per_image


class HuggingfaceDetectionModel(DetectionModel):
    def __init__(
<<<<<<< HEAD
        self,
        model_path: Optional[str] = None,
        model: Optional[Any] = None,
        config_path: Optional[str] = None,
        device: Optional[str] = None,
        mask_threshold: float = 0.5,
        confidence_threshold: float = 0.3,
        category_mapping: Optional[Dict] = None,
        category_remapping: Optional[Dict] = None,
        load_at_init: bool = True,
        image_size: int = None,
    ):
        self._feature_extractor = None
        self._image_shapes = []
        super(HuggingfaceDetectionModel, self).__init__(
            model_path,
            model,
            config_path,
            device,
            mask_threshold,
            confidence_threshold,
            category_mapping,
            category_remapping,
            load_at_init,
            image_size,
        )

    @property
    def feature_extractor(self):
        return self._feature_extractor

    @property
    def image_shapes(self):
        return self._image_shapes

=======
            self,
            model_path: Optional[str] = None,
            model: Optional[Any] = None,
            config_path: Optional[str] = None,
            device: Optional[str] = None,
            mask_threshold: float = 0.5,
            confidence_threshold: float = 0.3,
            category_mapping: Optional[Dict] = None,
            category_remapping: Optional[Dict] = None,
            load_at_init: bool = True,
            image_size: int = None,
    ):
        self._feature_extractor = None
        super(HuggingfaceDetectionModel, self).__init__(
                model_path,
                model,
                config_path,
                device,
                mask_threshold,
                confidence_threshold,
                category_mapping,
                category_remapping,
                load_at_init,
                image_size
        )
        
    @property
    def feature_extractor(self):
        return self._feature_extractor
    
>>>>>>> a7d65fd1
    def load_model(self):
        try:
            import transformers
        except ImportError:
            raise ImportError(
                "Please install transformers. Check "
                "`https://github.com/huggingface/transformers#installation` "
                "for instalattion details."
            )

        self.set_model(self.model_path)

    def set_model(self, model: Any):
        if not isinstance(model, str):
            raise ValueError("`model` has to be path to the model as feature_extractor is also needed.")

        from transformers import AutoFeatureExtractor, AutoModelForObjectDetection

        self.model = AutoModelForObjectDetection.from_pretrained(self.model_path)
<<<<<<< HEAD
        self.model.to(self.device)
        if self.image_size is not None:
            self._feature_extractor = AutoFeatureExtractor.from_pretrained(
                self.model_path, size=self.image_size, do_resize=True
            )
=======
        if self.image_size is not None:
            self._feature_extractor = AutoFeatureExtractor.from_pretrained(self.model_path, size=self.image_size, do_resize=True)
>>>>>>> a7d65fd1
        else:
            self._feature_extractor = AutoFeatureExtractor.from_pretrained(self.model_path)
        self.category_mapping = self.model.config.id2label

<<<<<<< HEAD
    def perform_inference(self, image: Union[List, np.ndarray], image_size: int = None):
=======
    def perform_inference(self, image: np.ndarray, image_size: int = None):
>>>>>>> a7d65fd1
        """
        Prediction is performed using self.model and the prediction result is set to self._original_predictions.
        Args:
            image: np.ndarray
                A numpy array that contains the image to be predicted. 3 channel image should be in RGB order.
        """
        try:
            import transformers
        except ImportError:
            raise ImportError("Please install transformers via `pip install transformers`")

        # confirm image_size is not provided
        if image_size is not None:
            warnings.warn("Set 'image_size' at DetectionModel init.")

        # Confirm model is loaded
        if self.model is None:
            raise RuntimeError("Model is not loaded, load it by calling .load_model()")

        with torch.no_grad():
            inputs = self.feature_extractor(images=image, return_tensors="pt")
<<<<<<< HEAD
            inputs["pixel_values"] = inputs.pixel_values.to(self.device)
            if hasattr(inputs, "pixel_mask"):
                inputs["pixel_mask"] = inputs.pixel_mask.to(self.device)
            outputs = self.model(**inputs)

        if isinstance(image, list):
            self._image_shapes = [img.shape for img in image]
        else:
            self._image_shapes = [image.shape]
=======
            outputs = self.model(**inputs)

        outputs["image_shape"] = image.shape
>>>>>>> a7d65fd1
        self._original_predictions = outputs

    @property
    def num_categories(self) -> int:
        """
        Returns number of categories
        """
        return self.model.config.num_labels

<<<<<<< HEAD
    def get_valid_predictions(
        self, logits: torch.Tensor, pred_boxes: torch.Tensor
    ) -> Tuple[torch.Tensor, torch.Tensor, torch.Tensor]:
        probs = logits.softmax(-1)
        scores = probs.max(-1).values
        cat_ids = probs.argmax(-1)
        valid_detections = torch.where(cat_ids < self.num_categories, 1, 0)
        valid_confidences = torch.where(scores >= self.confidence_threshold, 1, 0)
        valid_mask = valid_detections.logical_and(valid_confidences)
        scores = scores[valid_mask]
        cat_ids = cat_ids[valid_mask]
        boxes = pred_boxes[valid_mask]
        return scores, cat_ids, boxes

=======
>>>>>>> a7d65fd1
    def _create_object_prediction_list_from_original_predictions(
        self,
        shift_amount_list: Optional[List[List[int]]] = [[0, 0]],
        full_shape_list: Optional[List[List[int]]] = None,
    ):
        """
        self._original_predictions is converted to a list of prediction.ObjectPrediction and set to
        self._object_prediction_list_per_image.
        Args:
            shift_amount_list: list of list
                To shift the box and mask predictions from sliced image to full sized image, should
                be in the form of List[[shift_x, shift_y],[shift_x, shift_y],...]
            full_shape_list: list of list
                Size of the full image after shifting, should be in the form of
                List[[height, width],[height, width],...]
        """
        original_predictions = self._original_predictions
<<<<<<< HEAD
=======
        image_height, image_width, _ = original_predictions.image_shape
>>>>>>> a7d65fd1

        # compatilibty for sahi v0.8.15
        shift_amount_list = fix_shift_amount_list(shift_amount_list)
        full_shape_list = fix_full_shape_list(full_shape_list)

<<<<<<< HEAD
        n_image = original_predictions.logits.shape[0]
        object_prediction_list_per_image = []
        for image_ind in range(n_image):
            image_width, image_height, _ = self.image_shapes[image_ind]
            scores, cat_ids, boxes = self.get_valid_predictions(
                logits=original_predictions.logits[image_ind], pred_boxes=original_predictions.pred_boxes[image_ind]
            )

            # create object_prediction_list
            object_prediction_list = []

            shift_amount = shift_amount_list[image_ind]
            full_shape = None if full_shape_list is None else full_shape_list[image_ind]

            for ind in range(len(boxes)):
                category_id = cat_ids[ind].item()
                yolo_bbox = boxes[ind].tolist()
                bbox = list(
                    pbf.convert_bbox(
                        yolo_bbox,
                        from_type="yolo",
                        to_type="voc",
                        image_size=(image_width, image_height),
                        return_values=True,
                    )
                )

                # fix negative box coords
                bbox[0] = max(0, int(bbox[0]))
                bbox[1] = max(0, int(bbox[1]))
                bbox[2] = min(bbox[2], image_width)
                bbox[3] = min(bbox[3], image_height)

                object_prediction = ObjectPrediction(
                    bbox=bbox,
                    bool_mask=None,
                    category_id=category_id,
                    category_name=self.category_mapping[category_id],
                    shift_amount=shift_amount,
                    score=scores[ind].item(),
                    full_shape=full_shape,
                )
                object_prediction_list.append(object_prediction)
            object_prediction_list_per_image.append(object_prediction_list)

        self._object_prediction_list_per_image = object_prediction_list_per_image


if __name__ == "__main__":
    from sahi.predict import get_sliced_prediction
    from sahi.utils.cv import read_image

    img = read_image("/home/devrim/lab/gh/sahi/demo/demo_data/small-vehicles1.jpeg")
    img2 = read_image("/home/devrim/lab/gh/sahi/demo/demo_data/terrain2.png")
    # model = Yolov5DetectionModel(model_path="/home/devrim/lab/gh/sahi/models/yolov5s6.pt",
    #                                     confidence_threshold=0.5,
    #                                     image_size=480)
    model = HuggingfaceDetectionModel(model_path="facebook/detr-resnet-50", confidence_threshold=0.5, image_size=480)
    result = get_sliced_prediction(img, model)
    print(result)
=======
        probs = original_predictions.logits.softmax(-1)
        scores = probs.max(-1).values
        cat_ids = probs.argmax(-1)
        valid_detections = torch.where(cat_ids < self.num_categories)
        scores = scores[valid_detections]
        cat_ids = cat_ids[valid_detections]
        bboxes = original_predictions.pred_boxes[valid_detections]

        # create object_prediction_list
        object_prediction_list = []

        shift_amount = shift_amount_list[0]
        full_shape = None if full_shape_list is None else full_shape_list[0]

        for ind in range(len(bboxes)):
            score = scores[ind].item()
            if score < self.confidence_threshold:
                continue

            category_id = cat_ids[ind].item()
            yolo_bbox = bboxes[ind].tolist()
            bbox = list(pbf.convert_bbox(yolo_bbox, from_type="yolo", to_type="voc", image_size=(image_width, image_height), return_values=True))

            # fix negative box coords
            bbox[0] = max(0, int(bbox[0]))
            bbox[1] = max(0, int(bbox[1]))
            bbox[2] = min(bbox[2], image_width)
            bbox[3] = min(bbox[3], image_height)

            object_prediction = ObjectPrediction(
                bbox=bbox,
                bool_mask=None,
                category_id=category_id,
                category_name=self.category_mapping[category_id],
                shift_amount=shift_amount,
                score=score,
                full_shape=full_shape,
            )
            object_prediction_list.append(object_prediction)

        object_prediction_list_per_image = [object_prediction_list]
        self._object_prediction_list_per_image = object_prediction_list_per_image
>>>>>>> a7d65fd1
<|MERGE_RESOLUTION|>--- conflicted
+++ resolved
@@ -708,7 +708,6 @@
 
 class HuggingfaceDetectionModel(DetectionModel):
     def __init__(
-<<<<<<< HEAD
         self,
         model_path: Optional[str] = None,
         model: Optional[Any] = None,
@@ -744,38 +743,6 @@
     def image_shapes(self):
         return self._image_shapes
 
-=======
-            self,
-            model_path: Optional[str] = None,
-            model: Optional[Any] = None,
-            config_path: Optional[str] = None,
-            device: Optional[str] = None,
-            mask_threshold: float = 0.5,
-            confidence_threshold: float = 0.3,
-            category_mapping: Optional[Dict] = None,
-            category_remapping: Optional[Dict] = None,
-            load_at_init: bool = True,
-            image_size: int = None,
-    ):
-        self._feature_extractor = None
-        super(HuggingfaceDetectionModel, self).__init__(
-                model_path,
-                model,
-                config_path,
-                device,
-                mask_threshold,
-                confidence_threshold,
-                category_mapping,
-                category_remapping,
-                load_at_init,
-                image_size
-        )
-        
-    @property
-    def feature_extractor(self):
-        return self._feature_extractor
-    
->>>>>>> a7d65fd1
     def load_model(self):
         try:
             import transformers
@@ -795,25 +762,16 @@
         from transformers import AutoFeatureExtractor, AutoModelForObjectDetection
 
         self.model = AutoModelForObjectDetection.from_pretrained(self.model_path)
-<<<<<<< HEAD
         self.model.to(self.device)
         if self.image_size is not None:
             self._feature_extractor = AutoFeatureExtractor.from_pretrained(
                 self.model_path, size=self.image_size, do_resize=True
             )
-=======
-        if self.image_size is not None:
-            self._feature_extractor = AutoFeatureExtractor.from_pretrained(self.model_path, size=self.image_size, do_resize=True)
->>>>>>> a7d65fd1
         else:
             self._feature_extractor = AutoFeatureExtractor.from_pretrained(self.model_path)
         self.category_mapping = self.model.config.id2label
 
-<<<<<<< HEAD
     def perform_inference(self, image: Union[List, np.ndarray], image_size: int = None):
-=======
-    def perform_inference(self, image: np.ndarray, image_size: int = None):
->>>>>>> a7d65fd1
         """
         Prediction is performed using self.model and the prediction result is set to self._original_predictions.
         Args:
@@ -835,7 +793,6 @@
 
         with torch.no_grad():
             inputs = self.feature_extractor(images=image, return_tensors="pt")
-<<<<<<< HEAD
             inputs["pixel_values"] = inputs.pixel_values.to(self.device)
             if hasattr(inputs, "pixel_mask"):
                 inputs["pixel_mask"] = inputs.pixel_mask.to(self.device)
@@ -845,11 +802,6 @@
             self._image_shapes = [img.shape for img in image]
         else:
             self._image_shapes = [image.shape]
-=======
-            outputs = self.model(**inputs)
-
-        outputs["image_shape"] = image.shape
->>>>>>> a7d65fd1
         self._original_predictions = outputs
 
     @property
@@ -859,7 +811,6 @@
         """
         return self.model.config.num_labels
 
-<<<<<<< HEAD
     def get_valid_predictions(
         self, logits: torch.Tensor, pred_boxes: torch.Tensor
     ) -> Tuple[torch.Tensor, torch.Tensor, torch.Tensor]:
@@ -874,8 +825,6 @@
         boxes = pred_boxes[valid_mask]
         return scores, cat_ids, boxes
 
-=======
->>>>>>> a7d65fd1
     def _create_object_prediction_list_from_original_predictions(
         self,
         shift_amount_list: Optional[List[List[int]]] = [[0, 0]],
@@ -893,16 +842,11 @@
                 List[[height, width],[height, width],...]
         """
         original_predictions = self._original_predictions
-<<<<<<< HEAD
-=======
-        image_height, image_width, _ = original_predictions.image_shape
->>>>>>> a7d65fd1
 
         # compatilibty for sahi v0.8.15
         shift_amount_list = fix_shift_amount_list(shift_amount_list)
         full_shape_list = fix_full_shape_list(full_shape_list)
 
-<<<<<<< HEAD
         n_image = original_predictions.logits.shape[0]
         object_prediction_list_per_image = []
         for image_ind in range(n_image):
@@ -948,62 +892,4 @@
                 object_prediction_list.append(object_prediction)
             object_prediction_list_per_image.append(object_prediction_list)
 
-        self._object_prediction_list_per_image = object_prediction_list_per_image
-
-
-if __name__ == "__main__":
-    from sahi.predict import get_sliced_prediction
-    from sahi.utils.cv import read_image
-
-    img = read_image("/home/devrim/lab/gh/sahi/demo/demo_data/small-vehicles1.jpeg")
-    img2 = read_image("/home/devrim/lab/gh/sahi/demo/demo_data/terrain2.png")
-    # model = Yolov5DetectionModel(model_path="/home/devrim/lab/gh/sahi/models/yolov5s6.pt",
-    #                                     confidence_threshold=0.5,
-    #                                     image_size=480)
-    model = HuggingfaceDetectionModel(model_path="facebook/detr-resnet-50", confidence_threshold=0.5, image_size=480)
-    result = get_sliced_prediction(img, model)
-    print(result)
-=======
-        probs = original_predictions.logits.softmax(-1)
-        scores = probs.max(-1).values
-        cat_ids = probs.argmax(-1)
-        valid_detections = torch.where(cat_ids < self.num_categories)
-        scores = scores[valid_detections]
-        cat_ids = cat_ids[valid_detections]
-        bboxes = original_predictions.pred_boxes[valid_detections]
-
-        # create object_prediction_list
-        object_prediction_list = []
-
-        shift_amount = shift_amount_list[0]
-        full_shape = None if full_shape_list is None else full_shape_list[0]
-
-        for ind in range(len(bboxes)):
-            score = scores[ind].item()
-            if score < self.confidence_threshold:
-                continue
-
-            category_id = cat_ids[ind].item()
-            yolo_bbox = bboxes[ind].tolist()
-            bbox = list(pbf.convert_bbox(yolo_bbox, from_type="yolo", to_type="voc", image_size=(image_width, image_height), return_values=True))
-
-            # fix negative box coords
-            bbox[0] = max(0, int(bbox[0]))
-            bbox[1] = max(0, int(bbox[1]))
-            bbox[2] = min(bbox[2], image_width)
-            bbox[3] = min(bbox[3], image_height)
-
-            object_prediction = ObjectPrediction(
-                bbox=bbox,
-                bool_mask=None,
-                category_id=category_id,
-                category_name=self.category_mapping[category_id],
-                shift_amount=shift_amount,
-                score=score,
-                full_shape=full_shape,
-            )
-            object_prediction_list.append(object_prediction)
-
-        object_prediction_list_per_image = [object_prediction_list]
-        self._object_prediction_list_per_image = object_prediction_list_per_image
->>>>>>> a7d65fd1
+        self._object_prediction_list_per_image = object_prediction_list_per_image