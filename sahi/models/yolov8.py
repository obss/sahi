# OBSS SAHI Tool
# Code written by AnNT, 2023.

import logging
from typing import Any, Dict, List, Optional

import cv2
import numpy as np
import torch

logger = logging.getLogger(__name__)

from sahi.models.base import DetectionModel
from sahi.prediction import ObjectPrediction
from sahi.utils.compatibility import fix_full_shape_list, fix_shift_amount_list
from sahi.utils.cv import get_bbox_from_bool_mask
from sahi.utils.import_utils import check_requirements


class Yolov8DetectionModel(DetectionModel):
    def check_dependencies(self) -> None:
        check_requirements(["ultralytics"])

    def load_model(self):
        """
        Detection model is initialized and set to self.model.
        """

        from ultralytics import YOLO

        try:
            model = YOLO(self.model_path)
            model.to(self.device)
            self.set_model(model)
        except Exception as e:
            raise TypeError("model_path is not a valid yolov8 model path: ", e)

    def set_model(self, model: Any):
        """
        Sets the underlying YOLOv8 model.
        Args:
            model: Any
                A YOLOv8 model
        """

        self.model = model

        # set category_mapping
        if not self.category_mapping:
            category_mapping = {str(ind): category_name for ind, category_name in enumerate(self.category_names)}
            self.category_mapping = category_mapping

    def perform_inference(self, image: np.ndarray):
        """
        Prediction is performed using self.model and the prediction result is set to self._original_predictions.
        Args:
            image: np.ndarray
                A numpy array that contains the image to be predicted. 3 channel image should be in RGB order.
        """

        from ultralytics.engine.results import Masks

        # Confirm model is loaded
        if self.model is None:
            raise ValueError("Model is not loaded, load it by calling .load_model()")
<<<<<<< HEAD
        prediction_result = self.model(image[:, :, ::-1], verbose=False)  # YOLOv8 expects numpy arrays to have BGR
        if self.has_mask:

            if not prediction_result[0].masks:
                prediction_result[0].masks = Masks(
                    torch.tensor([], device=self.model.device), prediction_result[0].boxes.orig_shape
                )

            prediction_result_ = [
                (
                    result.boxes.data[result.boxes.data[:, 4] >= self.confidence_threshold],
                    result.masks.data[result.boxes.data[:, 4] >= self.confidence_threshold],
                )
                for result in prediction_result
            ]
=======
        if self.image_size is not None:  # ADDED IMAGE SIZE OPTION FOR YOLOV8 MODELS:
            prediction_result = self.model(
                image[:, :, ::-1], imgsz=self.image_size, verbose=False, device=self.device
            )  # YOLOv8 expects numpy arrays to have BGR
        else:
            prediction_result = self.model(
                image[:, :, ::-1], verbose=False, device=self.device
            )  # YOLOv8 expects numpy arrays to have BGR
        prediction_result = [
            result.boxes.data[result.boxes.data[:, 4] >= self.confidence_threshold] for result in prediction_result
        ]
>>>>>>> 4c5f6b13

        else:
            prediction_result_ = []
            for result in prediction_result:
                result_boxes = result.boxes.data[result.boxes.data[:, 4] >= self.confidence_threshold]
                result_masks = torch.tensor([[] for _ in range(result_boxes.size()[0])])
                # result_masks = [torch.tensor([], device=self.model.device) for _ in result_boxes]
                prediction_result_.append((result_boxes, result_masks))

        self._original_predictions = prediction_result_
        self._original_shape = image.shape

    @property
    def category_names(self):
        return self.model.names.values()

    @property
    def num_categories(self):
        """
        Returns number of categories
        """
        return len(self.model.names)

    @property
    def has_mask(self):
        """
        Returns if model output contains segmentation mask
        """
        # return True
        return self.model.overrides["task"] == "segment"

    def _create_object_prediction_list_from_original_predictions(
        self,
        shift_amount_list: Optional[List[List[int]]] = [[0, 0]],
        full_shape_list: Optional[List[List[int]]] = None,
    ):
        """
        self._original_predictions is converted to a list of prediction.ObjectPrediction and set to
        self._object_prediction_list_per_image.
        Args:
            shift_amount_list: list of list
                To shift the box and mask predictions from sliced image to full sized image, should
                be in the form of List[[shift_x, shift_y],[shift_x, shift_y],...]
            full_shape_list: list of list
                Size of the full image after shifting, should be in the form of
                List[[height, width],[height, width],...]
        """
        original_predictions = self._original_predictions

        # compatilibty for sahi v0.8.15
        shift_amount_list = fix_shift_amount_list(shift_amount_list)
        full_shape_list = fix_full_shape_list(full_shape_list)

        # handle all predictions
        object_prediction_list_per_image = []
        for image_ind, image_predictions in enumerate(original_predictions):

            image_predictions_in_xyxy_format = image_predictions[0]
            image_predictions_masks = image_predictions[1]

            shift_amount = shift_amount_list[image_ind]
            full_shape = None if full_shape_list is None else full_shape_list[image_ind]
            object_prediction_list = []

            # process predictions
            for prediction, bool_mask in zip(
                image_predictions_in_xyxy_format.cpu().detach().numpy(), image_predictions_masks.cpu().detach().numpy()
            ):
                x1 = prediction[0]
                y1 = prediction[1]
                x2 = prediction[2]
                y2 = prediction[3]
                bbox = [x1, y1, x2, y2]
                score = prediction[4]
                category_id = int(prediction[5])
                category_name = self.category_mapping[str(category_id)]

                # parse prediction mask
                if not self.has_mask:
                    # bool_mask = bool_mask
                    # check if mask is valid
                    # https://github.com/obss/sahi/discussions/696
                    # if get_bbox_from_bool_mask(bool_mask) is None:
                    #     continue
                    # else:
                    bool_mask = None
                else:
                    bool_mask = cv2.resize(bool_mask, (self._original_shape[1], self._original_shape[0]))
                    bool_mask[bool_mask >= 0.5] = 1
                    bool_mask[bool_mask < 0.5] = 0

                # fix negative box coords
                bbox[0] = max(0, bbox[0])
                bbox[1] = max(0, bbox[1])
                bbox[2] = max(0, bbox[2])
                bbox[3] = max(0, bbox[3])

                # fix out of image box coords
                if full_shape is not None:
                    bbox[0] = min(full_shape[1], bbox[0])
                    bbox[1] = min(full_shape[0], bbox[1])
                    bbox[2] = min(full_shape[1], bbox[2])
                    bbox[3] = min(full_shape[0], bbox[3])

                # ignore invalid predictions
                if not (bbox[0] < bbox[2]) or not (bbox[1] < bbox[3]):
                    logger.warning(f"ignoring invalid prediction with bbox: {bbox}")
                    continue

                object_prediction = ObjectPrediction(
                    bbox=bbox,
                    category_id=category_id,
                    score=score,
                    bool_mask=bool_mask,
                    category_name=category_name,
                    shift_amount=shift_amount,
                    full_shape=full_shape,
                )
                object_prediction_list.append(object_prediction)
            object_prediction_list_per_image.append(object_prediction_list)

        self._object_prediction_list_per_image = object_prediction_list_per_image<|MERGE_RESOLUTION|>--- conflicted
+++ resolved
@@ -63,23 +63,7 @@
         # Confirm model is loaded
         if self.model is None:
             raise ValueError("Model is not loaded, load it by calling .load_model()")
-<<<<<<< HEAD
-        prediction_result = self.model(image[:, :, ::-1], verbose=False)  # YOLOv8 expects numpy arrays to have BGR
-        if self.has_mask:
-
-            if not prediction_result[0].masks:
-                prediction_result[0].masks = Masks(
-                    torch.tensor([], device=self.model.device), prediction_result[0].boxes.orig_shape
-                )
-
-            prediction_result_ = [
-                (
-                    result.boxes.data[result.boxes.data[:, 4] >= self.confidence_threshold],
-                    result.masks.data[result.boxes.data[:, 4] >= self.confidence_threshold],
-                )
-                for result in prediction_result
-            ]
-=======
+
         if self.image_size is not None:  # ADDED IMAGE SIZE OPTION FOR YOLOV8 MODELS:
             prediction_result = self.model(
                 image[:, :, ::-1], imgsz=self.image_size, verbose=False, device=self.device
@@ -88,10 +72,21 @@
             prediction_result = self.model(
                 image[:, :, ::-1], verbose=False, device=self.device
             )  # YOLOv8 expects numpy arrays to have BGR
-        prediction_result = [
-            result.boxes.data[result.boxes.data[:, 4] >= self.confidence_threshold] for result in prediction_result
-        ]
->>>>>>> 4c5f6b13
+
+        if self.has_mask:
+
+            if not prediction_result[0].masks:
+                prediction_result[0].masks = Masks(
+                    torch.tensor([], device=self.model.device), prediction_result[0].boxes.orig_shape
+                )
+
+            prediction_result_ = [
+                (
+                    result.boxes.data[result.boxes.data[:, 4] >= self.confidence_threshold],
+                    result.masks.data[result.boxes.data[:, 4] >= self.confidence_threshold],
+                )
+                for result in prediction_result
+            ]
 
         else:
             prediction_result_ = []
