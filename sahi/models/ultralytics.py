--- conflicted
+++ resolved
@@ -115,15 +115,9 @@
                         dim=1,
                     )
                     if result.obb is not None
-<<<<<<< HEAD
-                    else torch.empty((0, 6), device=self.model.device),
-                        # Get OBB points in (N, 4, 2) format
-                    result.obb.xyxyxyxy if result.obb is not None else torch.empty((0, 4, 2), device=self.model.device),
-=======
                     else torch.empty((0, 6), device=device),
                     # Get OBB points in (N, 4, 2) format
                     result.obb.xyxyxyxy if result.obb is not None else torch.empty((0, 4, 2), device=device),
->>>>>>> 369159f4
                 )
                 for result in prediction_result
             ]
