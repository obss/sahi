# OBSS SAHI Tool
# Code written by Fatih C Akyon, 2020.

import logging
from typing import Any, Dict, List, Optional, Union

import numpy as np

from sahi.models.base import DetectionModel
from sahi.prediction import ObjectPrediction
from sahi.utils.compatibility import fix_full_shape_list, fix_shift_amount_list
from sahi.utils.cv import get_bbox_from_bool_mask, get_coco_segmentation_from_bool_mask
from sahi.utils.import_utils import check_requirements

logger = logging.getLogger(__name__)


try:
    check_requirements(["torch", "mmdet", "mmcv", "mmengine", "mmdeploy"])

    import torch
    from mmdeploy.apis.utils import build_task_processor
    from mmdeploy.utils import get_input_shape, load_config
    from mmdet.apis.det_inferencer import DetInferencer
    from mmdet.utils import ConfigType
    from mmengine.dataset import Compose
    from mmengine.infer.infer import ModelType

    class DetTrtInferencerWrapper:
        def __init__(self, deploy_cfg: str, model_cfg: str, engine_file: str, device: Optional[str] = None) -> None:
            """
            Emulate DetInferencer(images) for TensorRT model
            Args:
                deploy_cfg: str
                    Deployment cfg file, for example, detection_tensorrt-fp16_static-640x640.py.
                model_cfg: str
                    Model cfg file, for example, rtmdet_l_8xb32-300e_coco.py
                engine_file: str
                    Serialized TensorRT file, i.e end2end.engine
            """
            deploy_cfg, model_cfg = load_config(
                deploy_cfg,
                model_cfg,
            )
            self.task_processor = build_task_processor(model_cfg, deploy_cfg, device)
            self.model = self.task_processor.build_backend_model(
                [engine_file], self.task_processor.update_data_preprocessor
            )
            self.input_shape = get_input_shape(deploy_cfg)
            self.output_names = set(self.model.output_names)

        def __call__(self, images: List[np.ndarray], batch_size: int = 1) -> dict:
            """
            Emulate DetInferencerWrapper(images) for TensorRT model
            Args:
                images: list of np.ndarray
                    A list of numpy array that contains the image to be predicted. 3 channel image should be in RGB order.
                batch_size: int
                    Inference batch size. Defaults to 1.
            """

            def _tensor_to_list(tensor):
                return tensor.tolist() if tensor.numel() > 0 else []

            results_dict = {"predictions": [], "visualization": []}
            for image in images:
                model_inputs, _ = self.task_processor.create_input(image, self.input_shape)
                with torch.no_grad():
                    results = self.model.test_step(model_inputs)[0]
                    predictions = [
                        {
                            "scores": _tensor_to_list(results.pred_instances.scores.cpu()),
                            "labels": _tensor_to_list(results.pred_instances.labels.cpu()),
                            "bboxes": _tensor_to_list(results.pred_instances.bboxes.cpu()),
                        }
                    ]
                    results_dict["predictions"].extend(predictions)
            return results_dict

    class DetInferencerWrapper(DetInferencer):
        def __init__(
            self,
            model: Optional[Union[ModelType, str]] = None,
            weights: Optional[str] = None,
            device: Optional[str] = None,
            scope: Optional[str] = "mmdet",
            palette: str = "none",
            image_size: Optional[int] = None,
        ) -> None:
            self.image_size = image_size
            super().__init__(model, weights, device, scope, palette)

        def __call__(self, images: List[np.ndarray], batch_size: int = 1) -> dict:
            """
            Emulate DetInferencer(images) without progressbar
            Args:
                images: list of np.ndarray
                    A list of numpy array that contains the image to be predicted. 3 channel image should be in RGB order.
                batch_size: int
                    Inference batch size. Defaults to 1.
            """
            inputs = self.preprocess(images, batch_size=batch_size)
            results_dict = {"predictions": [], "visualization": []}
            for _, data in inputs:
                preds = self.forward(data)
                results = self.postprocess(
                    preds,
                    visualization=None,
                    return_datasample=False,
                    print_result=False,
                    no_save_pred=True,
                    pred_out_dir=None,
                )
                results_dict["predictions"].extend(results["predictions"])
            return results_dict

        def _init_pipeline(self, cfg: ConfigType) -> Compose:
            """Initialize the test pipeline."""
            pipeline_cfg = cfg.test_dataloader.dataset.pipeline

            # For inference, the key of ``img_id`` is not used.
            if "meta_keys" in pipeline_cfg[-1]:
                pipeline_cfg[-1]["meta_keys"] = tuple(
                    meta_key for meta_key in pipeline_cfg[-1]["meta_keys"] if meta_key != "img_id"
                )

            load_img_idx = self._get_transform_idx(pipeline_cfg, "LoadImageFromFile")
            if load_img_idx == -1:
                raise ValueError("LoadImageFromFile is not found in the test pipeline")
            pipeline_cfg[load_img_idx]["type"] = "mmdet.InferencerLoader"

            resize_idx = self._get_transform_idx(pipeline_cfg, "Resize")
            if resize_idx == -1:
                raise ValueError("Resize is not found in the test pipeline")
            if self.image_size is not None:
                pipeline_cfg[resize_idx]["scale"] = (self.image_size, self.image_size)
            return Compose(pipeline_cfg)

    IMPORT_MMDET_V3 = True

except ImportError:
    IMPORT_MMDET_V3 = False


class MmdetDetectionModel(DetectionModel):
    def __init__(
        self,
        model_path: Optional[str] = None,
        model: Optional[Any] = None,
        config_path: Optional[str] = None,
        deploy_config_path: Optional[str] = None,
        device: Optional[str] = None,
        mask_threshold: float = 0.5,
        confidence_threshold: float = 0.3,
        category_mapping: Optional[Dict] = None,
        category_remapping: Optional[Dict] = None,
        load_at_init: bool = True,
        image_size: int = None,
        scope: str = "mmdet",
    ):
        if not IMPORT_MMDET_V3:
            raise ImportError("Failed to import `DetInferencer`. Please confirm you have installed 'mmdet>=3.0.0'")

        self.scope = scope
        self.image_size = image_size
        # Check if tensorrt deploy cfg is defined
        self.trt = deploy_config_path is not None

        super().__init__(
            model_path,
            model,
            config_path,
            deploy_config_path,
            device,
            mask_threshold,
            confidence_threshold,
            category_mapping,
            category_remapping,
            load_at_init,
            image_size,
        )

    def check_dependencies(self):
        check_requirements(["torch", "mmdet", "mmcv"])

    def load_model(self):
        """
        Detection model is initialized and set to self.model.
        """
        # create model
        if self.trt:
            model = DetTrtInferencerWrapper(
                self.deploy_config_path, self.config_path, self.model_path, device=self.device.type
            )
        else:
            model = DetInferencerWrapper(
                self.config_path, self.model_path, device=self.device, scope=self.scope, image_size=self.image_size
            )

        self.set_model(model)

    def set_model(self, model: Any):
        """
        Sets the underlying MMDetection model.
        Args:
            model: Any
                A MMDetection model
        """

        # set self.model
        self.model = model

        if self.trt and not self.category_mapping:
            raise ValueError("TensorRT model needs category_mapping defined and passed to the constructor")

        # set category_mapping
        if not self.category_mapping:
            category_mapping = {str(ind): category_name for ind, category_name in enumerate(self.category_names)}
            self.category_mapping = category_mapping

    def perform_inference(self, image: np.ndarray):
        """
        Prediction is performed using self.model and the prediction result is set to self._original_predictions.
        Args:
            image: np.ndarray
                A numpy array that contains the image to be predicted. 3 channel image should be in RGB order.
        """

        # Confirm model is loaded
        if self.model is None:
            raise ValueError("Model is not loaded, load it by calling .load_model()")

        # Supports only batch of 1

        # perform inference
        if isinstance(image, np.ndarray):
            # https://github.com/obss/sahi/issues/265
            image = image[:, :, ::-1]
        # compatibility with sahi v0.8.15
        if not isinstance(image, list):
            image = [image]
        prediction_result = self.model(image)

        self._original_predictions = prediction_result["predictions"]

    @property
    def num_categories(self):
        """
        Returns number of categories
        """
        return len(self.category_names)

    @property
    def has_mask(self):
        """
        Returns if model output contains segmentation mask
        """
<<<<<<< HEAD
        if self.trt:
            has_mask = "masks" in self.model.output_names
        else:
            has_mask = self.model.model.with_mask
=======
        # has_mask = self.model.model.with_mask
        train_pipeline = self.model.cfg["train_dataloader"]["dataset"]["pipeline"]
        has_mask = any(isinstance(item, dict) and any("mask" in key for key in item.keys()) for item in train_pipeline)
>>>>>>> 16609789
        return has_mask

    @property
    def category_names(self):
        classes = self.model.model.dataset_meta["classes"]
        if type(classes) == str:
            # https://github.com/open-mmlab/mmdetection/pull/4973
            return (classes,)
        else:
            return classes

    def _create_object_prediction_list_from_original_predictions(
        self,
        shift_amount_list: Optional[List[List[int]]] = [[0, 0]],
        full_shape_list: Optional[List[List[int]]] = None,
    ):
        """
        self._original_predictions is converted to a list of prediction.ObjectPrediction and set to
        self._object_prediction_list_per_image.
        Args:
            shift_amount_list: list of list
                To shift the box and mask predictions from sliced image to full sized image, should
                be in the form of List[[shift_x, shift_y],[shift_x, shift_y],...]
            full_shape_list: list of list
                Size of the full image after shifting, should be in the form of
                List[[height, width],[height, width],...]
        """
        try:
            from pycocotools import mask as mask_utils

            can_decode_rle = True
        except ImportError:
            can_decode_rle = False
        original_predictions = self._original_predictions
        category_mapping = self.category_mapping

        # compatilibty for sahi v0.8.15
        shift_amount_list = fix_shift_amount_list(shift_amount_list)
        full_shape_list = fix_full_shape_list(full_shape_list)

        # parse boxes and masks from predictions
        object_prediction_list_per_image = []
        for image_ind, original_prediction in enumerate(original_predictions):
            shift_amount = shift_amount_list[image_ind]
            full_shape = None if full_shape_list is None else full_shape_list[image_ind]

            boxes = original_prediction["bboxes"]
            scores = original_prediction["scores"]
            labels = original_prediction["labels"]
            if self.has_mask:
                masks = original_prediction["masks"]

            object_prediction_list = []

            n_detects = len(labels)
            # process predictions
            for i in range(n_detects):
                if self.has_mask:
                    mask = masks[i]

                bbox = boxes[i]
                score = scores[i]
                category_id = labels[i]
                category_name = category_mapping[str(category_id)]

                # ignore low scored predictions
                if score < self.confidence_threshold:
                    continue

                # parse prediction mask
                if self.has_mask:
                    if "counts" in mask:
                        if can_decode_rle:
                            bool_mask = mask_utils.decode(mask)
                        else:
                            raise ValueError(
                                "Can not decode rle mask. Please install pycocotools. ex: 'pip install pycocotools'"
                            )
                    else:
                        bool_mask = mask
                    # check if mask is valid
                    # https://github.com/obss/sahi/discussions/696
                    if get_bbox_from_bool_mask(bool_mask) is None:
                        continue
                    segmentation = get_coco_segmentation_from_bool_mask(bool_mask)
                else:
                    segmentation = None

                # fix negative box coords
                bbox[0] = max(0, bbox[0])
                bbox[1] = max(0, bbox[1])
                bbox[2] = max(0, bbox[2])
                bbox[3] = max(0, bbox[3])

                # fix out of image box coords
                if full_shape is not None:
                    bbox[0] = min(full_shape[1], bbox[0])
                    bbox[1] = min(full_shape[0], bbox[1])
                    bbox[2] = min(full_shape[1], bbox[2])
                    bbox[3] = min(full_shape[0], bbox[3])

                # ignore invalid predictions
                if not (bbox[0] < bbox[2]) or not (bbox[1] < bbox[3]):
                    logger.warning(f"ignoring invalid prediction with bbox: {bbox}")
                    continue

                object_prediction = ObjectPrediction(
                    bbox=bbox,
                    category_id=category_id,
                    score=score,
                    segmentation=segmentation,
                    category_name=category_name,
                    shift_amount=shift_amount,
                    full_shape=full_shape,
                )
                object_prediction_list.append(object_prediction)
            object_prediction_list_per_image.append(object_prediction_list)
        self._object_prediction_list_per_image = object_prediction_list_per_image<|MERGE_RESOLUTION|>--- conflicted
+++ resolved
@@ -255,16 +255,11 @@
         """
         Returns if model output contains segmentation mask
         """
-<<<<<<< HEAD
-        if self.trt:
-            has_mask = "masks" in self.model.output_names
-        else:
-            has_mask = self.model.model.with_mask
-=======
+
         # has_mask = self.model.model.with_mask
         train_pipeline = self.model.cfg["train_dataloader"]["dataset"]["pipeline"]
         has_mask = any(isinstance(item, dict) and any("mask" in key for key in item.keys()) for item in train_pipeline)
->>>>>>> 16609789
+
         return has_mask
 
     @property
