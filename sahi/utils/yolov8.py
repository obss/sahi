--- conflicted
+++ resolved
@@ -85,7 +85,6 @@
         urllib.request.urlretrieve(
             Yolov8TestConstants.YOLOV8X_MODEL_URL,
             destination_path,
-<<<<<<< HEAD
         )
 
 
@@ -126,7 +125,3 @@
             det_model.export(format="openvino", dynamic=True, half=False)
         except Exception as e:
             raise TypeError("model_path is not a valid yolov8 model path: ", e)
-    
-=======
-        )
->>>>>>> afb38a26
