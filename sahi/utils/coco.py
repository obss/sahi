# OBSS SAHI Tool
# Code written by Fatih C Akyon, 2020.
# Modified by Sinan O Altinuc, 2020.

import copy
import logging
import os
import threading
from collections import Counter, defaultdict
from dataclasses import dataclass
from multiprocessing import Pool
from pathlib import Path
from threading import Lock, Thread
from typing import Dict, List, Optional, Set, Union

import numpy as np
<<<<<<< HEAD
from shapely import GeometryCollection, MultiPolygon
=======
from shapely import GeometryCollection, MultiPolygon, Polygon
>>>>>>> 9113f382
from shapely.validation import make_valid
from tqdm import tqdm

from sahi.utils.file import is_colab, load_json, save_json
from sahi.utils.shapely import ShapelyAnnotation, box, get_shapely_multipolygon

logger = logging.getLogger(__name__)
logging.basicConfig(
    format="%(asctime)s - %(levelname)s - %(name)s -   %(message)s",
    datefmt="%m/%d/%Y %H:%M:%S",
    level=os.environ.get("LOGLEVEL", "INFO").upper(),
)


class CocoCategory:
    """
    COCO formatted category.
    """

    def __init__(self, id=None, name=None, supercategory=None):
        self.id = int(id)
        self.name = name
        self.supercategory = supercategory if supercategory else name

    @classmethod
    def from_coco_category(cls, category):
        """
        Creates CocoCategory object using coco category.

        Args:
            category: Dict
                {"supercategory": "person", "id": 1, "name": "person"},
        """
        return cls(
            id=category["id"],
            name=category["name"],
            supercategory=category["supercategory"] if "supercategory" in category else category["name"],
        )

    @property
    def json(self):
        return {
            "id": self.id,
            "name": self.name,
            "supercategory": self.supercategory,
        }

    def __repr__(self):
        return f"""CocoCategory<
    id: {self.id},
    name: {self.name},
    supercategory: {self.supercategory}>"""


class CocoAnnotation:
    """
    COCO formatted annotation.
    """

    @classmethod
    def from_coco_segmentation(cls, segmentation, category_id, category_name, iscrowd=0):
        """
        Creates CocoAnnotation object using coco segmentation.

        Args:
            segmentation: List[List]
                [[1, 1, 325, 125, 250, 200, 5, 200]]
            category_id: int
                Category id of the annotation
            category_name: str
                Category name of the annotation
            iscrowd: int
                0 or 1
        """
        return cls(
            segmentation=segmentation,
            category_id=category_id,
            category_name=category_name,
            iscrowd=iscrowd,
        )

    @classmethod
    def from_coco_bbox(cls, bbox, category_id, category_name, iscrowd=0):
        """
        Creates CocoAnnotation object using coco bbox

        Args:
            bbox: List
                [xmin, ymin, width, height]
            category_id: int
                Category id of the annotation
            category_name: str
                Category name of the annotation
            iscrowd: int
                0 or 1
        """
        return cls(
            bbox=bbox,
            category_id=category_id,
            category_name=category_name,
            iscrowd=iscrowd,
        )

    @classmethod
    def from_coco_annotation_dict(cls, annotation_dict: Dict, category_name: Optional[str] = None):
        """
        Creates CocoAnnotation object from category name and COCO formatted
        annotation dict (with fields "bbox", "segmentation", "category_id").

        Args:
            category_name: str
                Category name of the annotation
            annotation_dict: dict
                COCO formatted annotation dict (with fields "bbox", "segmentation", "category_id")
        """
        if annotation_dict.__contains__("segmentation") and isinstance(annotation_dict["segmentation"], dict):
            has_rle_segmentation = True
            logger.warning(
                f"Segmentation annotation for id {annotation_dict['id']} is skipped since RLE segmentation format is not supported."
            )
        else:
            has_rle_segmentation = False

        if (
            annotation_dict.__contains__("segmentation")
            and annotation_dict["segmentation"]
            and not has_rle_segmentation
        ):
            return cls(
                segmentation=annotation_dict["segmentation"],
                category_id=annotation_dict["category_id"],
                category_name=category_name,
            )
        else:
            return cls(
                bbox=annotation_dict["bbox"],
                category_id=annotation_dict["category_id"],
                category_name=category_name,
            )

    @classmethod
    def from_shapely_annotation(
        cls,
        shapely_annotation: ShapelyAnnotation,
        category_id: int,
        category_name: str,
        iscrowd: int,
    ):
        """
        Creates CocoAnnotation object from ShapelyAnnotation object.

        Args:
            shapely_annotation (ShapelyAnnotation)
            category_id (int): Category id of the annotation
            category_name (str): Category name of the annotation
            iscrowd (int): 0 or 1
        """
        coco_annotation = cls(
            bbox=[0, 0, 0, 0],
            category_id=category_id,
            category_name=category_name,
            iscrowd=iscrowd,
        )
        coco_annotation._segmentation = shapely_annotation.to_coco_segmentation()
        coco_annotation._shapely_annotation = shapely_annotation
        return coco_annotation

    def __init__(
        self,
        segmentation=None,
        bbox=None,
        category_id=None,
        category_name=None,
        image_id=None,
        iscrowd=0,
    ):
        """
        Creates coco annotation object using bbox or segmentation

        Args:
            segmentation: List[List]
                [[1, 1, 325, 125, 250, 200, 5, 200]]
            bbox: List
                [xmin, ymin, width, height]
            category_id: int
                Category id of the annotation
            category_name: str
                Category name of the annotation
            image_id: int
                Image ID of the annotation
            iscrowd: int
                0 or 1
        """
        if bbox is None and segmentation is None:
            raise ValueError("you must provide a bbox or polygon")

        self._segmentation = segmentation
        self._category_id = category_id
        self._category_name = category_name
        self._image_id = image_id
        self._iscrowd = iscrowd

        if self._segmentation:
            shapely_annotation = ShapelyAnnotation.from_coco_segmentation(segmentation=self._segmentation)
        else:
            shapely_annotation = ShapelyAnnotation.from_coco_bbox(bbox=bbox)
        self._shapely_annotation = shapely_annotation

    def get_sliced_coco_annotation(self, slice_bbox: List[int]):
        def filter_polygons(geometry):
            """
            Filters out and returns only Polygon or MultiPolygon components of a geometry.
            If geometry is a Polygon, it converts it into a MultiPolygon.
            If it's a GeometryCollection, it filters to create a MultiPolygon from any Polygons in the collection.
            Returns an empty MultiPolygon if no Polygon or MultiPolygon components are found.
            """
            if isinstance(geometry, Polygon):
                return MultiPolygon([geometry])
            elif isinstance(geometry, MultiPolygon):
                return geometry
            elif isinstance(geometry, GeometryCollection):
                polygons = [geom for geom in geometry.geoms if isinstance(geom, Polygon)]
                return MultiPolygon(polygons) if polygons else MultiPolygon()
            return MultiPolygon()

        shapely_polygon = box(slice_bbox[0], slice_bbox[1], slice_bbox[2], slice_bbox[3])
        samp = self._shapely_annotation.multipolygon
        if not samp.is_valid:
            valid = make_valid(samp)
<<<<<<< HEAD
            if isinstance(valid, GeometryCollection):
                valid = valid.convex_hull
            if not isinstance(valid, MultiPolygon):
                valid = MultiPolygon([valid])
=======
            valid = filter_polygons(valid)
>>>>>>> 9113f382
            self._shapely_annotation.multipolygon = valid
        intersection_shapely_annotation = self._shapely_annotation.get_intersection(shapely_polygon)
        return CocoAnnotation.from_shapely_annotation(
            intersection_shapely_annotation,
            category_id=self.category_id,
            category_name=self.category_name,
            iscrowd=self.iscrowd,
        )

    @property
    def area(self):
        """
        Returns area of annotation polygon (or bbox if no polygon available)
        """
        return self._shapely_annotation.area

    @property
    def bbox(self):
        """
        Returns coco formatted bbox of the annotation as [xmin, ymin, width, height]
        """
        return self._shapely_annotation.to_xywh()

    @property
    def segmentation(self):
        """
        Returns coco formatted segmentation of the annotation as [[1, 1, 325, 125, 250, 200, 5, 200]]
        """
        if self._segmentation:
            return self._shapely_annotation.to_coco_segmentation()
        else:
            return []

    @property
    def category_id(self):
        """
        Returns category id of the annotation as int
        """
        return self._category_id

    @category_id.setter
    def category_id(self, i):
        if not isinstance(i, int):
            raise Exception("category_id must be an integer")
        self._category_id = i

    @property
    def image_id(self):
        """
        Returns image id of the annotation as int
        """
        return self._image_id

    @image_id.setter
    def image_id(self, i):
        if not isinstance(i, int):
            raise Exception("image_id must be an integer")
        self._image_id = i

    @property
    def category_name(self):
        """
        Returns category name of the annotation as str
        """
        return self._category_name

    @category_name.setter
    def category_name(self, n):
        if not isinstance(n, str):
            raise Exception("category_name must be a string")
        self._category_name = n

    @property
    def iscrowd(self):
        """
        Returns iscrowd info of the annotation
        """
        return self._iscrowd

    @property
    def json(self):
        return {
            "image_id": self.image_id,
            "bbox": self.bbox,
            "category_id": self.category_id,
            "segmentation": self.segmentation,
            "iscrowd": self.iscrowd,
            "area": self.area,
        }

    def serialize(self):
        print(".serialize() is deprectaed, use .json instead")

    def __repr__(self):
        return f"""CocoAnnotation<
    image_id: {self.image_id},
    bbox: {self.bbox},
    segmentation: {self.segmentation},
    category_id: {self.category_id},
    category_name: {self.category_name},
    iscrowd: {self.iscrowd},
    area: {self.area}>"""


class CocoPrediction(CocoAnnotation):
    """
    Class for handling predictions in coco format.
    """

    @classmethod
    def from_coco_segmentation(cls, segmentation, category_id, category_name, score, iscrowd=0, image_id=None):
        """
        Creates CocoAnnotation object using coco segmentation.

        Args:
            segmentation: List[List]
                [[1, 1, 325, 125, 250, 200, 5, 200]]
            category_id: int
                Category id of the annotation
            category_name: str
                Category name of the annotation
            score: float
                Prediction score between 0 and 1
            iscrowd: int
                0 or 1
        """
        return cls(
            segmentation=segmentation,
            category_id=category_id,
            category_name=category_name,
            score=score,
            iscrowd=iscrowd,
            image_id=image_id,
        )

    @classmethod
    def from_coco_bbox(cls, bbox, category_id, category_name, score, iscrowd=0, image_id=None):
        """
        Creates CocoAnnotation object using coco bbox

        Args:
            bbox: List
                [xmin, ymin, width, height]
            category_id: int
                Category id of the annotation
            category_name: str
                Category name of the annotation
            score: float
                Prediction score between 0 and 1
            iscrowd: int
                0 or 1
        """
        return cls(
            bbox=bbox,
            category_id=category_id,
            category_name=category_name,
            score=score,
            iscrowd=iscrowd,
            image_id=image_id,
        )

    @classmethod
    def from_coco_annotation_dict(cls, category_name, annotation_dict, score, image_id=None):
        """
        Creates CocoAnnotation object from category name and COCO formatted
        annotation dict (with fields "bbox", "segmentation", "category_id").

        Args:
            category_name: str
                Category name of the annotation
            annotation_dict: dict
                COCO formatted annotation dict (with fields "bbox", "segmentation", "category_id")
            score: float
                Prediction score between 0 and 1
        """
        if annotation_dict["segmentation"]:
            return cls(
                segmentation=annotation_dict["segmentation"],
                category_id=annotation_dict["category_id"],
                category_name=category_name,
                score=score,
                image_id=image_id,
            )
        else:
            return cls(
                bbox=annotation_dict["bbox"],
                category_id=annotation_dict["category_id"],
                category_name=category_name,
                image_id=image_id,
            )

    def __init__(
        self,
        segmentation=None,
        bbox=None,
        category_id=None,
        category_name=None,
        image_id=None,
        score=None,
        iscrowd=0,
    ):
        """

        Args:
            segmentation: List[List]
                [[1, 1, 325, 125, 250, 200, 5, 200]]
            bbox: List
                [xmin, ymin, width, height]
            category_id: int
                Category id of the annotation
            category_name: str
                Category name of the annotation
            image_id: int
                Image ID of the annotation
            score: float
                Prediction score between 0 and 1
            iscrowd: int
                0 or 1
        """
        self.score = score
        super().__init__(
            segmentation=segmentation,
            bbox=bbox,
            category_id=category_id,
            category_name=category_name,
            image_id=image_id,
            iscrowd=iscrowd,
        )

    @property
    def json(self):
        return {
            "image_id": self.image_id,
            "bbox": self.bbox,
            "score": self.score,
            "category_id": self.category_id,
            "category_name": self.category_name,
            "segmentation": self.segmentation,
            "iscrowd": self.iscrowd,
            "area": self.area,
        }

    def serialize(self):
        print(".serialize() is deprectaed, use .json instead")

    def __repr__(self):
        return f"""CocoPrediction<
    image_id: {self.image_id},
    bbox: {self.bbox},
    segmentation: {self.segmentation},
    score: {self.score},
    category_id: {self.category_id},
    category_name: {self.category_name},
    iscrowd: {self.iscrowd},
    area: {self.area}>"""


class CocoVidAnnotation(CocoAnnotation):
    """
    COCOVid formatted annotation.
    https://github.com/open-mmlab/mmtracking/blob/master/docs/tutorials/customize_dataset.md#the-cocovid-annotation-file
    """

    def __init__(
        self,
        bbox=None,
        category_id=None,
        category_name=None,
        image_id=None,
        instance_id=None,
        iscrowd=0,
        id=None,
    ):
        """
        Args:
            bbox: List
                [xmin, ymin, width, height]
            category_id: int
                Category id of the annotation
            category_name: str
                Category name of the annotation
            image_id: int
                Image ID of the annotation
            instance_id: int
                Used for tracking
            iscrowd: int
                0 or 1
            id: int
                Annotation id
        """
        super(CocoVidAnnotation, self).__init__(
            bbox=bbox,
            category_id=category_id,
            category_name=category_name,
            image_id=image_id,
            iscrowd=iscrowd,
        )
        self.instance_id = instance_id
        self.id = id

    @property
    def json(self):
        return {
            "id": self.id,
            "image_id": self.image_id,
            "bbox": self.bbox,
            "segmentation": self.segmentation,
            "category_id": self.category_id,
            "category_name": self.category_name,
            "instance_id": self.instance_id,
            "iscrowd": self.iscrowd,
            "area": self.area,
        }

    def __repr__(self):
        return f"""CocoAnnotation<
    id: {self.id},
    image_id: {self.image_id},
    bbox: {self.bbox},
    segmentation: {self.segmentation},
    category_id: {self.category_id},
    category_name: {self.category_name},
    instance_id: {self.instance_id},
    iscrowd: {self.iscrowd},
    area: {self.area}>"""


class CocoImage:
    @classmethod
    def from_coco_image_dict(cls, image_dict):
        """
        Creates CocoImage object from COCO formatted image dict (with fields "id", "file_name", "height" and "weight").

        Args:
            image_dict: dict
                COCO formatted image dict (with fields "id", "file_name", "height" and "weight")
        """
        return cls(
            id=image_dict["id"],
            file_name=image_dict["file_name"],
            height=image_dict["height"],
            width=image_dict["width"],
        )

    def __init__(self, file_name: str, height: int, width: int, id: int = None):
        """
        Creates CocoImage object

        Args:
            id : int
                Image id
            file_name : str
                Image path
            height : int
                Image height in pixels
            width : int
                Image width in pixels
        """
        self.id = int(id) if id else id
        self.file_name = file_name
        self.height = int(height)
        self.width = int(width)
        self.annotations = []  # list of CocoAnnotation that belong to this image
        self.predictions = []  # list of CocoPrediction that belong to this image

    def add_annotation(self, annotation):
        """
        Adds annotation to this CocoImage instance

        annotation : CocoAnnotation
        """

        if not isinstance(annotation, CocoAnnotation):
            raise TypeError("annotation must be a CocoAnnotation instance")
        self.annotations.append(annotation)

    def add_prediction(self, prediction):
        """
        Adds prediction to this CocoImage instance

        prediction : CocoPrediction
        """

        if not isinstance(prediction, CocoPrediction):
            raise TypeError("prediction must be a CocoPrediction instance")
        self.predictions.append(prediction)

    @property
    def json(self):
        return {
            "id": self.id,
            "file_name": self.file_name,
            "height": self.height,
            "width": self.width,
        }

    def __repr__(self):
        return f"""CocoImage<
    id: {self.id},
    file_name: {self.file_name},
    height: {self.height},
    width: {self.width},
    annotations: List[CocoAnnotation],
    predictions: List[CocoPrediction]>"""


class CocoVidImage(CocoImage):
    """
    COCOVid formatted image.
    https://github.com/open-mmlab/mmtracking/blob/master/docs/tutorials/customize_dataset.md#the-cocovid-annotation-file
    """

    def __init__(
        self,
        file_name,
        height,
        width,
        video_id=None,
        frame_id=None,
        id=None,
    ):
        """
        Creates CocoVidImage object

        Args:
            id: int
                Image id
            file_name: str
                Image path
            height: int
                Image height in pixels
            width: int
                Image width in pixels
            frame_id: int
                0-indexed frame id
            video_id: int
                Video id
        """
        super(CocoVidImage, self).__init__(file_name=file_name, height=height, width=width, id=id)
        self.frame_id = frame_id
        self.video_id = video_id

    @classmethod
    def from_coco_image(cls, coco_image, video_id=None, frame_id=None):
        """
        Creates CocoVidImage object using CocoImage object.
        Args:
            coco_image: CocoImage
            frame_id: int
                0-indexed frame id
            video_id: int
                Video id

        """
        return cls(
            file_name=coco_image.file_name,
            height=coco_image.height,
            width=coco_image.width,
            id=coco_image.id,
            video_id=video_id,
            frame_id=frame_id,
        )

    def add_annotation(self, annotation):
        """
        Adds annotation to this CocoImage instance
        annotation : CocoVidAnnotation
        """

        if not isinstance(annotation, CocoVidAnnotation):
            raise TypeError("annotation must be a CocoVidAnnotation instance")
        self.annotations.append(annotation)

    @property
    def json(self):
        return {
            "file_name": self.file_name,
            "height": self.height,
            "width": self.width,
            "id": self.id,
            "video_id": self.video_id,
            "frame_id": self.frame_id,
        }

    def __repr__(self):
        return f"""CocoVidImage<
    file_name: {self.file_name},
    height: {self.height},
    width: {self.width},
    id: {self.id},
    video_id: {self.video_id},
    frame_id: {self.frame_id},
    annotations: List[CocoVidAnnotation]>"""


class CocoVideo:
    """
    COCO formatted video.
    https://github.com/open-mmlab/mmtracking/blob/master/docs/tutorials/customize_dataset.md#the-cocovid-annotation-file
    """

    def __init__(
        self,
        name: str,
        id: int = None,
        fps: float = None,
        height: int = None,
        width: int = None,
    ):
        """
        Creates CocoVideo object

        Args:
            name: str
                Video name
            id: int
                Video id
            fps: float
                Video fps
            height: int
                Video height in pixels
            width: int
                Video width in pixels
        """
        self.name = name
        self.id = id
        self.fps = fps
        self.height = height
        self.width = width
        self.images = []  # list of CocoImage that belong to this video

    def add_image(self, image):
        """
        Adds image to this CocoVideo instance
        Args:
            image: CocoImage
        """

        if not isinstance(image, CocoImage):
            raise TypeError("image must be a CocoImage instance")
        self.images.append(CocoVidImage.from_coco_image(image))

    def add_cocovidimage(self, cocovidimage):
        """
        Adds CocoVidImage to this CocoVideo instance
        Args:
            cocovidimage: CocoVidImage
        """

        if not isinstance(cocovidimage, CocoVidImage):
            raise TypeError("cocovidimage must be a CocoVidImage instance")
        self.images.append(cocovidimage)

    @property
    def json(self):
        return {
            "name": self.name,
            "id": self.id,
            "fps": self.fps,
            "height": self.height,
            "width": self.width,
        }

    def __repr__(self):
        return f"""CocoVideo<
    id: {self.id},
    name: {self.name},
    fps: {self.fps},
    height: {self.height},
    width: {self.width},
    images: List[CocoVidImage]>"""


class Coco:
    def __init__(
        self,
        name=None,
        image_dir=None,
        remapping_dict=None,
        ignore_negative_samples=False,
        clip_bboxes_to_img_dims=False,
        image_id_setting="auto",
    ):
        """
        Creates Coco object.

        Args:
            name: str
                Name of the Coco dataset, it determines exported json name.
            image_dir: str
                Base file directory that contains dataset images. Required for dataset merging.
            remapping_dict: dict
                {1:0, 2:1} maps category id 1 to 0 and category id 2 to 1
            ignore_negative_samples: bool
                If True ignores images without annotations in all operations.
            image_id_setting: str
                how to assign image ids while exporting can be
                    auto --> will assign id from scratch (<CocoImage>.id will be ignored)
                    manual --> you will need to provide image ids in <CocoImage> instances (<CocoImage>.id can not be None)
        """
        if image_id_setting not in ["auto", "manual"]:
            raise ValueError("image_id_setting must be either 'auto' or 'manual'")
        self.name = name
        self.image_dir = image_dir
        self.remapping_dict = remapping_dict
        self.ignore_negative_samples = ignore_negative_samples
        self.categories = []
        self.images = []
        self._stats = None
        self.clip_bboxes_to_img_dims = clip_bboxes_to_img_dims
        self.image_id_setting = image_id_setting

    def add_categories_from_coco_category_list(self, coco_category_list):
        """
        Creates CocoCategory object using coco category list.

        Args:
            coco_category_list: List[Dict]
                [
                    {"supercategory": "person", "id": 1, "name": "person"},
                    {"supercategory": "vehicle", "id": 2, "name": "bicycle"}
                ]
        """

        for coco_category in coco_category_list:
            if self.remapping_dict is not None:
                for source_id in self.remapping_dict.keys():
                    if coco_category["id"] == source_id:
                        target_id = self.remapping_dict[source_id]
                        coco_category["id"] = target_id

            self.add_category(CocoCategory.from_coco_category(coco_category))

    def add_category(self, category):
        """
        Adds category to this Coco instance

        Args:
            category: CocoCategory
        """

        # assert type(category) == CocoCategory, "category must be a CocoCategory instance"
        if not isinstance(category, CocoCategory):
            raise TypeError("category must be a CocoCategory instance")
        self.categories.append(category)

    def add_image(self, image):
        """
        Adds image to this Coco instance

        Args:
            image: CocoImage
        """

        if self.image_id_setting == "manual" and image.id is None:
            raise ValueError("image id should be manually set for image_id_setting='manual'")
        self.images.append(image)

    def update_categories(self, desired_name2id, update_image_filenames=False):
        """
        Rearranges category mapping of given COCO object based on given desired_name2id.
        Can also be used to filter some of the categories.

        Args:
            desired_name2id: dict
                {"big_vehicle": 1, "car": 2, "human": 3}
            update_image_filenames: bool
                If True, updates coco image file_names with absolute file paths.
        """
        # init vars
        currentid2desiredid_mapping = {}
        updated_coco = Coco(
            name=self.name,
            image_dir=self.image_dir,
            remapping_dict=self.remapping_dict,
            ignore_negative_samples=self.ignore_negative_samples,
        )
        # create category id mapping (currentid2desiredid_mapping)
        for coco_category in copy.deepcopy(self.categories):
            current_category_id = coco_category.id
            current_category_name = coco_category.name
            if current_category_name in desired_name2id.keys():
                currentid2desiredid_mapping[current_category_id] = desired_name2id[current_category_name]
            else:
                # ignore categories that are not included in desired_name2id
                currentid2desiredid_mapping[current_category_id] = None

        # add updated categories
        for name in desired_name2id.keys():
            updated_coco_category = CocoCategory(id=desired_name2id[name], name=name, supercategory=name)
            updated_coco.add_category(updated_coco_category)

        # add updated images & annotations
        for coco_image in copy.deepcopy(self.images):
            updated_coco_image = CocoImage.from_coco_image_dict(coco_image.json)
            # update filename to abspath
            file_name_is_abspath = True if os.path.abspath(coco_image.file_name) == coco_image.file_name else False
            if update_image_filenames and not file_name_is_abspath:
                updated_coco_image.file_name = str(Path(os.path.abspath(self.image_dir)) / coco_image.file_name)
            # update annotations
            for coco_annotation in coco_image.annotations:
                current_category_id = coco_annotation.category_id
                desired_category_id = currentid2desiredid_mapping[current_category_id]
                # append annotations with category id present in desired_name2id
                if desired_category_id is not None:
                    # update cetegory id
                    coco_annotation.category_id = desired_category_id
                    # append updated annotation to target coco dict
                    updated_coco_image.add_annotation(coco_annotation)
            updated_coco.add_image(updated_coco_image)

        # overwrite instance
        self.__class__ = updated_coco.__class__
        self.__dict__ = updated_coco.__dict__

    def merge(self, coco, desired_name2id=None, verbose=1):
        """
        Combines the images/annotations/categories of given coco object with current one.

        Args:
            coco : sahi.utils.coco.Coco instance
                A COCO dataset object
            desired_name2id : dict
                {"human": 1, "car": 2, "big_vehicle": 3}
            verbose: bool
                If True, merging info is printed
        """
        if self.image_dir is None or coco.image_dir is None:
            raise ValueError("image_dir should be provided for merging.")
        if verbose:
            if not desired_name2id:
                print("'desired_name2id' is not specified, combining all categories.")

        # create desired_name2id by combining all categories, if desired_name2id is not specified
        coco1 = self
        coco2 = coco
        category_ind = 0
        if desired_name2id is None:
            desired_name2id = {}
            for coco in [coco1, coco2]:
                temp_categories = copy.deepcopy(coco.json_categories)
                for temp_category in temp_categories:
                    if temp_category["name"] not in desired_name2id:
                        desired_name2id[temp_category["name"]] = category_ind
                        category_ind += 1
                    else:
                        continue

        # update categories and image paths
        for coco in [coco1, coco2]:
            coco.update_categories(desired_name2id=desired_name2id, update_image_filenames=True)

        # combine images and categories
        coco1.images.extend(coco2.images)
        self.images: List[CocoImage] = coco1.images
        self.categories = coco1.categories

        # print categories
        if verbose:
            print(
                "Categories are formed as:\n",
                self.json_categories,
            )

    @classmethod
    def from_coco_dict_or_path(
        cls,
        coco_dict_or_path: Union[Dict, str],
        image_dir: Optional[str] = None,
        remapping_dict: Optional[Dict] = None,
        ignore_negative_samples: bool = False,
        clip_bboxes_to_img_dims: bool = False,
        use_threads: bool = False,
        num_threads: int = 10,
    ):
        """
        Creates coco object from COCO formatted dict or COCO dataset file path.

        Args:
            coco_dict_or_path: dict/str or List[dict/str]
                COCO formatted dict or COCO dataset file path
                List of COCO formatted dict or COCO dataset file path
            image_dir: str
                Base file directory that contains dataset images. Required for merging and yolov5 conversion.
            remapping_dict: dict
                {1:0, 2:1} maps category id 1 to 0 and category id 2 to 1
            ignore_negative_samples: bool
                If True ignores images without annotations in all operations.
            clip_bboxes_to_img_dims: bool = False
                Limits bounding boxes to image dimensions.
            use_threads: bool = False
                Use threads when processing the json image list, defaults to False
            num_threads: int = 10
                Slice the image list to given number of chunks, defaults to 10

        Properties:
            images: list of CocoImage
            category_mapping: dict
        """
        # init coco object
        coco = cls(
            image_dir=image_dir,
            remapping_dict=remapping_dict,
            ignore_negative_samples=ignore_negative_samples,
            clip_bboxes_to_img_dims=clip_bboxes_to_img_dims,
        )

        if type(coco_dict_or_path) not in [str, dict]:
            raise TypeError("coco_dict_or_path should be a dict or str")

        # load coco dict if path is given
        if type(coco_dict_or_path) == str:
            coco_dict = load_json(coco_dict_or_path)
        else:
            coco_dict = coco_dict_or_path

        dict_size = len(coco_dict["images"])

        # arrange image id to annotation id mapping
        coco.add_categories_from_coco_category_list(coco_dict["categories"])
        image_id_to_annotation_list = get_imageid2annotationlist_mapping(coco_dict)
        category_mapping = coco.category_mapping

        # https://github.com/obss/sahi/issues/98
        image_id_set: Set = set()

        lock = Lock()

        def fill_image_id_set(start, finish, image_list, _image_id_set, _image_id_to_annotation_list, _coco, lock):
            for coco_image_dict in tqdm(
                image_list[start:finish], f"Loading coco annotations between {start} and {finish}"
            ):
                coco_image = CocoImage.from_coco_image_dict(coco_image_dict)
                image_id = coco_image_dict["id"]
                # https://github.com/obss/sahi/issues/98
                if image_id in _image_id_set:
                    print(f"duplicate image_id: {image_id}, will be ignored.")
                    continue
                else:
                    lock.acquire()
                    _image_id_set.add(image_id)
                    lock.release()

                # select annotations of the image
                annotation_list = _image_id_to_annotation_list[image_id]
                for coco_annotation_dict in annotation_list:
                    # apply category remapping if remapping_dict is provided
                    if _coco.remapping_dict is not None:
                        # apply category remapping (id:id)
                        category_id = _coco.remapping_dict[coco_annotation_dict["category_id"]]
                        # update category id
                        coco_annotation_dict["category_id"] = category_id
                    else:
                        category_id = coco_annotation_dict["category_id"]
                    # get category name (id:name)
                    category_name = category_mapping[category_id]
                    coco_annotation = CocoAnnotation.from_coco_annotation_dict(
                        category_name=category_name, annotation_dict=coco_annotation_dict
                    )
                    coco_image.add_annotation(coco_annotation)
                _coco.add_image(coco_image)

        chunk_size = dict_size / num_threads

        if use_threads is True:
            for i in range(num_threads):
                start = i * chunk_size
                finish = start + chunk_size
                if finish > dict_size:
                    finish = dict_size
                t = Thread(
                    target=fill_image_id_set,
                    args=(start, finish, coco_dict["images"], image_id_set, image_id_to_annotation_list, coco, lock),
                )
                t.start()

            main_thread = threading.currentThread()
            for t in threading.enumerate():
                if t is not main_thread:
                    t.join()

        else:
            for coco_image_dict in tqdm(coco_dict["images"], "Loading coco annotations"):
                coco_image = CocoImage.from_coco_image_dict(coco_image_dict)
                image_id = coco_image_dict["id"]
                # https://github.com/obss/sahi/issues/98
                if image_id in image_id_set:
                    print(f"duplicate image_id: {image_id}, will be ignored.")
                    continue
                else:
                    image_id_set.add(image_id)
                # select annotations of the image
                annotation_list = image_id_to_annotation_list[image_id]
                for coco_annotation_dict in annotation_list:
                    # apply category remapping if remapping_dict is provided
                    if coco.remapping_dict is not None:
                        # apply category remapping (id:id)
                        category_id = coco.remapping_dict[coco_annotation_dict["category_id"]]
                        # update category id
                        coco_annotation_dict["category_id"] = category_id
                    else:
                        category_id = coco_annotation_dict["category_id"]
                    # get category name (id:name)
                    category_name = category_mapping[category_id]
                    coco_annotation = CocoAnnotation.from_coco_annotation_dict(
                        category_name=category_name, annotation_dict=coco_annotation_dict
                    )
                    coco_image.add_annotation(coco_annotation)
                coco.add_image(coco_image)

        if clip_bboxes_to_img_dims:
            coco = coco.get_coco_with_clipped_bboxes()
        return coco

    @property
    def json_categories(self):
        categories = []
        for category in self.categories:
            categories.append(category.json)
        return categories

    @property
    def category_mapping(self):
        category_mapping = {}
        for category in self.categories:
            category_mapping[category.id] = category.name
        return category_mapping

    @property
    def json(self):
        return create_coco_dict(
            images=self.images,
            categories=self.json_categories,
            ignore_negative_samples=self.ignore_negative_samples,
            image_id_setting=self.image_id_setting,
        )

    @property
    def prediction_array(self):
        return create_coco_prediction_array(
            images=self.images,
            ignore_negative_samples=self.ignore_negative_samples,
            image_id_setting=self.image_id_setting,
        )

    @property
    def stats(self):
        if not self._stats:
            self.calculate_stats()
        return self._stats

    def calculate_stats(self):
        """
        Iterates over all annotations and calculates total number of
        """
        # init all stats
        num_annotations = 0
        num_images = len(self.images)
        num_negative_images = 0
        num_categories = len(self.json_categories)
        category_name_to_zero = {category["name"]: 0 for category in self.json_categories}
        category_name_to_inf = {category["name"]: float("inf") for category in self.json_categories}
        num_images_per_category = copy.deepcopy(category_name_to_zero)
        num_annotations_per_category = copy.deepcopy(category_name_to_zero)
        min_annotation_area_per_category = copy.deepcopy(category_name_to_inf)
        max_annotation_area_per_category = copy.deepcopy(category_name_to_zero)
        min_num_annotations_in_image = float("inf")
        max_num_annotations_in_image = 0
        total_annotation_area = 0
        min_annotation_area = 1e10
        max_annotation_area = 0
        for image in self.images:
            image_contains_category = {}
            for annotation in image.annotations:
                annotation_area = annotation.area
                total_annotation_area += annotation_area
                num_annotations_per_category[annotation.category_name] += 1
                image_contains_category[annotation.category_name] = 1
                # update min&max annotation area
                if annotation_area > max_annotation_area:
                    max_annotation_area = annotation_area
                if annotation_area < min_annotation_area:
                    min_annotation_area = annotation_area
                if annotation_area > max_annotation_area_per_category[annotation.category_name]:
                    max_annotation_area_per_category[annotation.category_name] = annotation_area
                if annotation_area < min_annotation_area_per_category[annotation.category_name]:
                    min_annotation_area_per_category[annotation.category_name] = annotation_area
            # update num_negative_images
            if len(image.annotations) == 0:
                num_negative_images += 1
            # update num_annotations
            num_annotations += len(image.annotations)
            # update num_images_per_category
            num_images_per_category = dict(Counter(num_images_per_category) + Counter(image_contains_category))
            # update min&max_num_annotations_in_image
            num_annotations_in_image = len(image.annotations)
            if num_annotations_in_image > max_num_annotations_in_image:
                max_num_annotations_in_image = num_annotations_in_image
            if num_annotations_in_image < min_num_annotations_in_image:
                min_num_annotations_in_image = num_annotations_in_image
        if (num_images - num_negative_images) > 0:
            avg_num_annotations_in_image = num_annotations / (num_images - num_negative_images)
            avg_annotation_area = total_annotation_area / num_annotations
        else:
            avg_num_annotations_in_image = 0
            avg_annotation_area = 0

        self._stats = {
            "num_images": num_images,
            "num_annotations": num_annotations,
            "num_categories": num_categories,
            "num_negative_images": num_negative_images,
            "num_images_per_category": num_images_per_category,
            "num_annotations_per_category": num_annotations_per_category,
            "min_num_annotations_in_image": min_num_annotations_in_image,
            "max_num_annotations_in_image": max_num_annotations_in_image,
            "avg_num_annotations_in_image": avg_num_annotations_in_image,
            "min_annotation_area": min_annotation_area,
            "max_annotation_area": max_annotation_area,
            "avg_annotation_area": avg_annotation_area,
            "min_annotation_area_per_category": min_annotation_area_per_category,
            "max_annotation_area_per_category": max_annotation_area_per_category,
        }

    def split_coco_as_train_val(self, train_split_rate=0.9, numpy_seed=0):
        """
        Split images into train-val and returns them as sahi.utils.coco.Coco objects.

        Args:
            train_split_rate: float
            numpy_seed: int
                To fix the numpy seed.

        Returns:
            result : dict
                {
                    "train_coco": "",
                    "val_coco": "",
                }
        """
        # fix numpy numpy seed
        np.random.seed(numpy_seed)

        # divide images
        num_images = len(self.images)
        shuffled_images = copy.deepcopy(self.images)
        np.random.shuffle(shuffled_images)
        num_train = int(num_images * train_split_rate)
        train_images = shuffled_images[:num_train]
        val_images = shuffled_images[num_train:]

        # form train val coco objects
        train_coco = Coco(
            name=self.name if self.name else "split" + "_train",
            image_dir=self.image_dir,
        )
        train_coco.images = train_images
        train_coco.categories = self.categories

        val_coco = Coco(name=self.name if self.name else "split" + "_val", image_dir=self.image_dir)
        val_coco.images = val_images
        val_coco.categories = self.categories

        # return result
        return {
            "train_coco": train_coco,
            "val_coco": val_coco,
        }

    def export_as_yolov5(self, output_dir, train_split_rate=1, numpy_seed=0, mp=False, disable_symlink=False):
        """
        Exports current COCO dataset in ultralytics/yolov5 format.
        Creates train val folders with image symlinks and txt files and a data yaml file.

        Args:
            output_dir: str
                Export directory.
            train_split_rate: float
                If given 1, will be exported as train split.
                If given 0, will be exported as val split.
                If in between 0-1, both train/val splits will be calculated and exported.
            numpy_seed: int
                To fix the numpy seed.
            mp: bool
                If True, multiprocess mode is on.
                Should be called in 'if __name__ == __main__:' block.
            disable_symlink: bool
                If True, symlinks will not be created. Instead, images will be copied.
        """
        try:
            import yaml
        except ImportError:
            raise ImportError(
                'Please run "pip install -U pyyaml" ' "to install yaml first for yolov5 formatted exporting."
            )

        # set split_mode
        if 0 < train_split_rate and train_split_rate < 1:
            split_mode = "TRAINVAL"
        elif train_split_rate == 0:
            split_mode = "VAL"
        elif train_split_rate == 1:
            split_mode = "TRAIN"
        else:
            raise ValueError("train_split_rate cannot be <0 or >1")

        # split dataset
        if split_mode == "TRAINVAL":
            result = self.split_coco_as_train_val(
                train_split_rate=train_split_rate,
                numpy_seed=numpy_seed,
            )
            train_coco = result["train_coco"]
            val_coco = result["val_coco"]
        elif split_mode == "TRAIN":
            train_coco = self
            val_coco = None
        elif split_mode == "VAL":
            train_coco = None
            val_coco = self

        # create train val image dirs
        train_dir = ""
        val_dir = ""
        if split_mode in ["TRAINVAL", "TRAIN"]:
            train_dir = Path(os.path.abspath(output_dir)) / "train/"
            train_dir.mkdir(parents=True, exist_ok=True)  # create dir
        if split_mode in ["TRAINVAL", "VAL"]:
            val_dir = Path(os.path.abspath(output_dir)) / "val/"
            val_dir.mkdir(parents=True, exist_ok=True)  # create dir

        # create image symlinks and annotation txts
        if split_mode in ["TRAINVAL", "TRAIN"]:
            export_yolov5_images_and_txts_from_coco_object(
                output_dir=train_dir,
                coco=train_coco,
                ignore_negative_samples=self.ignore_negative_samples,
                mp=mp,
                disable_symlink=disable_symlink,
            )
        if split_mode in ["TRAINVAL", "VAL"]:
            export_yolov5_images_and_txts_from_coco_object(
                output_dir=val_dir,
                coco=val_coco,
                ignore_negative_samples=self.ignore_negative_samples,
                mp=mp,
                disable_symlink=disable_symlink,
            )

        # create yolov5 data yaml
        data = {
            "train": str(train_dir),
            "val": str(val_dir),
            "nc": len(self.category_mapping),
            "names": list(self.category_mapping.values()),
        }
        yaml_path = str(Path(output_dir) / "data.yml")
        with open(yaml_path, "w") as outfile:
            yaml.dump(data, outfile, default_flow_style=None)

    def get_subsampled_coco(self, subsample_ratio: int = 2, category_id: int = None):
        """
        Subsamples images with subsample_ratio and returns as sahi.utils.coco.Coco object.

        Args:
            subsample_ratio: int
                10 means take every 10th image with its annotations
            category_id: int
                subsample only images containing given category_id, if -1 then subsamples negative samples
        Returns:
            subsampled_coco: sahi.utils.coco.Coco
        """
        subsampled_coco = Coco(
            name=self.name,
            image_dir=self.image_dir,
            remapping_dict=self.remapping_dict,
            ignore_negative_samples=self.ignore_negative_samples,
        )
        subsampled_coco.add_categories_from_coco_category_list(self.json_categories)

        if category_id is not None:
            # get images that contain given category id
            images_that_contain_category: List[CocoImage] = []
            for image in self.images:
                category_id_to_contains = defaultdict(lambda: 0)
                annotation: CocoAnnotation
                for annotation in image.annotations:
                    category_id_to_contains[annotation.category_id] = 1
                if category_id_to_contains[category_id]:
                    add_this_image = True
                elif category_id == -1 and len(image.annotations) == 0:
                    # if category_id is given as -1, select negative samples
                    add_this_image = True
                else:
                    add_this_image = False

                if add_this_image:
                    images_that_contain_category.append(image)

            # get images that does not contain given category id
            images_that_doesnt_contain_category: List[CocoImage] = []
            for image in self.images:
                category_id_to_contains = defaultdict(lambda: 0)
                annotation: CocoAnnotation
                for annotation in image.annotations:
                    category_id_to_contains[annotation.category_id] = 1
                if category_id_to_contains[category_id]:
                    add_this_image = False
                elif category_id == -1 and len(image.annotations) == 0:
                    # if category_id is given as -1, dont select negative samples
                    add_this_image = False
                else:
                    add_this_image = True

                if add_this_image:
                    images_that_doesnt_contain_category.append(image)

        if category_id:
            selected_images = images_that_contain_category
            # add images that does not contain given category without subsampling
            for image_ind in range(len(images_that_doesnt_contain_category)):
                subsampled_coco.add_image(images_that_doesnt_contain_category[image_ind])
        else:
            selected_images = self.images
        for image_ind in range(0, len(selected_images), subsample_ratio):
            subsampled_coco.add_image(selected_images[image_ind])

        return subsampled_coco

    def get_upsampled_coco(self, upsample_ratio: int = 2, category_id: int = None):
        """
        Upsamples images with upsample_ratio and returns as sahi.utils.coco.Coco object.

        Args:
            upsample_ratio: int
                10 means copy each sample 10 times
            category_id: int
                upsample only images containing given category_id, if -1 then upsamples negative samples
        Returns:
            upsampled_coco: sahi.utils.coco.Coco
        """
        upsampled_coco = Coco(
            name=self.name,
            image_dir=self.image_dir,
            remapping_dict=self.remapping_dict,
            ignore_negative_samples=self.ignore_negative_samples,
        )
        upsampled_coco.add_categories_from_coco_category_list(self.json_categories)
        for ind in range(upsample_ratio):
            for image_ind in range(len(self.images)):
                # calculate add_this_image
                if category_id is not None:
                    category_id_to_contains = defaultdict(lambda: 0)
                    annotation: CocoAnnotation
                    for annotation in self.images[image_ind].annotations:
                        category_id_to_contains[annotation.category_id] = 1
                    if category_id_to_contains[category_id]:
                        add_this_image = True
                    elif category_id == -1 and len(self.images[image_ind].annotations) == 0:
                        # if category_id is given as -1, select negative samples
                        add_this_image = True
                    elif ind == 0:
                        # in first iteration add all images
                        add_this_image = True
                    else:
                        add_this_image = False
                else:
                    add_this_image = True

                if add_this_image:
                    upsampled_coco.add_image(self.images[image_ind])

        return upsampled_coco

    def get_area_filtered_coco(self, min=0, max=float("inf"), intervals_per_category=None):
        """
        Filters annotation areas with given min and max values and returns remaining
        images as sahi.utils.coco.Coco object.

        Args:
            min: int
                minimum allowed area
            max: int
                maximum allowed area
            intervals_per_category: dict of dicts
                {
                    "human": {"min": 20, "max": 10000},
                    "vehicle": {"min": 50, "max": 15000},
                }
        Returns:
            area_filtered_coco: sahi.utils.coco.Coco
        """
        area_filtered_coco = Coco(
            name=self.name,
            image_dir=self.image_dir,
            remapping_dict=self.remapping_dict,
            ignore_negative_samples=self.ignore_negative_samples,
        )
        area_filtered_coco.add_categories_from_coco_category_list(self.json_categories)
        for image in self.images:
            is_valid_image = True
            for annotation in image.annotations:
                if intervals_per_category is not None and annotation.category_name in intervals_per_category.keys():
                    category_based_min = intervals_per_category[annotation.category_name]["min"]
                    category_based_max = intervals_per_category[annotation.category_name]["max"]
                    if annotation.area < category_based_min or annotation.area > category_based_max:
                        is_valid_image = False
                if annotation.area < min or annotation.area > max:
                    is_valid_image = False
            if is_valid_image:
                area_filtered_coco.add_image(image)

        return area_filtered_coco

    def get_coco_with_clipped_bboxes(self):
        """
        Limits overflowing bounding boxes to image dimensions.
        """
        from sahi.slicing import annotation_inside_slice

        coco = Coco(
            name=self.name,
            image_dir=self.image_dir,
            remapping_dict=self.remapping_dict,
            ignore_negative_samples=self.ignore_negative_samples,
        )
        coco.add_categories_from_coco_category_list(self.json_categories)

        for coco_img in self.images:
            img_dims = [0, 0, coco_img.width, coco_img.height]
            coco_image = CocoImage(
                file_name=coco_img.file_name, height=coco_img.height, width=coco_img.width, id=coco_img.id
            )
            for coco_ann in coco_img.annotations:
                ann_dict: Dict = coco_ann.json
                if annotation_inside_slice(annotation=ann_dict, slice_bbox=img_dims):
                    shapely_ann = coco_ann.get_sliced_coco_annotation(img_dims)
                    bbox = ShapelyAnnotation.to_xywh(shapely_ann._shapely_annotation)
                    coco_ann_from_shapely = CocoAnnotation(
                        bbox=bbox,
                        category_id=coco_ann.category_id,
                        category_name=coco_ann.category_name,
                        image_id=coco_ann.image_id,
                    )
                    coco_image.add_annotation(coco_ann_from_shapely)
                else:
                    continue
            coco.add_image(coco_image)
        return coco


def export_yolov5_images_and_txts_from_coco_object(
    output_dir, coco, ignore_negative_samples=False, mp=False, disable_symlink=False
):
    """
    Creates image symlinks and annotation txts in yolo format from coco dataset.

    Args:
        output_dir: str
            Export directory.
        coco: sahi.utils.coco.Coco
            Initialized Coco object that contains images and categories.
        ignore_negative_samples: bool
            If True ignores images without annotations in all operations.
        mp: bool
            If True, multiprocess mode is on.
            Should be called in 'if __name__ == __main__:' block.
        disable_symlink: bool
            If True, symlinks are not created. Instead images are copied.
    """
    logger.info("generating image symlinks and annotation files for yolov5..."),
    # symlink is not supported in colab
    if is_colab() and not disable_symlink:
        logger.warning("symlink is not supported in colab, disabling it...")
        disable_symlink = True
    if mp:
        with Pool(processes=48) as pool:
            args = [
                (coco_image, coco.image_dir, output_dir, ignore_negative_samples, disable_symlink)
                for coco_image in coco.images
            ]
            pool.starmap(
                export_single_yolov5_image_and_corresponding_txt,
                tqdm(args, total=len(args)),
            )
    else:
        for coco_image in tqdm(coco.images):
            export_single_yolov5_image_and_corresponding_txt(
                coco_image, coco.image_dir, output_dir, ignore_negative_samples, disable_symlink
            )


def export_single_yolov5_image_and_corresponding_txt(
    coco_image, coco_image_dir, output_dir, ignore_negative_samples=False, disable_symlink=False
):
    """
    Generates yolov5 formatted image symlink and annotation txt file.

    Args:
        coco_image: sahi.utils.coco.CocoImage
        coco_image_dir: str
        output_dir: str
            Export directory.
        ignore_negative_samples: bool
            If True ignores images without annotations in all operations.
    """
    # if coco_image contains any invalid annotations, skip it
    contains_invalid_annotations = False
    for coco_annotation in coco_image.annotations:
        if len(coco_annotation.bbox) != 4:
            contains_invalid_annotations = True
            break
    if contains_invalid_annotations:
        return
    # skip images without annotations
    if len(coco_image.annotations) == 0 and ignore_negative_samples:
        return
    # skip images without suffix
    # https://github.com/obss/sahi/issues/114
    if Path(coco_image.file_name).suffix == "":
        print(f"image file has no suffix, skipping it: '{coco_image.file_name}'")
        return
    elif Path(coco_image.file_name).suffix in [".txt"]:  # TODO: extend this list
        print(f"image file has incorrect suffix, skipping it: '{coco_image.file_name}'")
        return
    # set coco and yolo image paths
    if Path(coco_image.file_name).is_file():
        coco_image_path = os.path.abspath(coco_image.file_name)
    else:
        if coco_image_dir is None:
            raise ValueError("You have to specify image_dir of Coco object for yolov5 conversion.")

        coco_image_path = os.path.abspath(str(Path(coco_image_dir) / coco_image.file_name))

    yolo_image_path_temp = str(Path(output_dir) / Path(coco_image.file_name).name)
    # increment target file name if already present
    yolo_image_path = copy.deepcopy(yolo_image_path_temp)
    name_increment = 2
    while Path(yolo_image_path).is_file():
        parent_dir = Path(yolo_image_path_temp).parent
        filename = Path(yolo_image_path_temp).stem
        filesuffix = Path(yolo_image_path_temp).suffix
        filename = filename + "_" + str(name_increment)
        yolo_image_path = str(parent_dir / (filename + filesuffix))
        name_increment += 1
    # create a symbolic link pointing to coco_image_path named yolo_image_path
    if disable_symlink:
        import shutil

        shutil.copy(coco_image_path, yolo_image_path)
    else:
        os.symlink(coco_image_path, yolo_image_path)
    # calculate annotation normalization ratios
    width = coco_image.width
    height = coco_image.height
    dw = 1.0 / (width)
    dh = 1.0 / (height)
    # set annotation filepath
    image_file_suffix = Path(yolo_image_path).suffix
    yolo_annotation_path = yolo_image_path.replace(image_file_suffix, ".txt")
    # create annotation file
    annotations = coco_image.annotations
    with open(yolo_annotation_path, "w") as outfile:
        for annotation in annotations:
            # convert coco bbox to yolo bbox
            x_center = annotation.bbox[0] + annotation.bbox[2] / 2.0
            y_center = annotation.bbox[1] + annotation.bbox[3] / 2.0
            bbox_width = annotation.bbox[2]
            bbox_height = annotation.bbox[3]
            x_center = x_center * dw
            y_center = y_center * dh
            bbox_width = bbox_width * dw
            bbox_height = bbox_height * dh
            category_id = annotation.category_id
            yolo_bbox = (x_center, y_center, bbox_width, bbox_height)
            # save yolo annotation
            outfile.write(str(category_id) + " " + " ".join([str(value) for value in yolo_bbox]) + "\n")


def update_categories(desired_name2id: dict, coco_dict: dict) -> dict:
    """
    Rearranges category mapping of given COCO dictionary based on given category_mapping.
    Can also be used to filter some of the categories.

    Arguments:
    ---------
        desired_name2id : dict
            {"big_vehicle": 1, "car": 2, "human": 3}
        coco_dict : dict
            COCO formatted dictionary.
    Returns:
    ---------
        coco_target : dict
            COCO dict with updated/filtred categories.
    """
    # so that original variable doesnt get affected
    coco_source = copy.deepcopy(coco_dict)

    # init target coco dict
    coco_target = {"images": [], "annotations": [], "categories": []}

    # init vars
    currentid2desiredid_mapping = {}
    # create category id mapping (currentid2desiredid_mapping)
    for category in coco_source["categories"]:
        current_category_id = category["id"]
        current_category_name = category["name"]
        if current_category_name in desired_name2id.keys():
            currentid2desiredid_mapping[current_category_id] = desired_name2id[current_category_name]
        else:
            # ignore categories that are not included in desired_name2id
            currentid2desiredid_mapping[current_category_id] = -1

    # update annotations
    for annotation in coco_source["annotations"]:
        current_category_id = annotation["category_id"]
        desired_category_id = currentid2desiredid_mapping[current_category_id]
        # append annotations with category id present in desired_name2id
        if desired_category_id != -1:
            # update cetegory id
            annotation["category_id"] = desired_category_id
            # append updated annotation to target coco dict
            coco_target["annotations"].append(annotation)

    # create desired categories
    categories = []
    for name in desired_name2id.keys():
        category = {}
        category["name"] = category["supercategory"] = name
        category["id"] = desired_name2id[name]
        categories.append(category)

    # update categories
    coco_target["categories"] = categories

    # update images
    coco_target["images"] = coco_source["images"]

    return coco_target


def update_categories_from_file(desired_name2id: dict, coco_path: str, save_path: str) -> None:
    """
    Rearranges category mapping of a COCO dictionary in coco_path based on given category_mapping.
    Can also be used to filter some of the categories.
    Arguments:
    ---------
        desired_name2id : dict
            {"human": 1, "car": 2, "big_vehicle": 3}
        coco_path : str
            "dirname/coco.json"
    """
    # load source coco dict
    coco_source = load_json(coco_path)

    # update categories
    coco_target = update_categories(desired_name2id, coco_source)

    # save modified coco file
    save_json(coco_target, save_path)


def merge(coco_dict1: dict, coco_dict2: dict, desired_name2id: dict = None) -> dict:
    """
    Combines 2 coco formatted annotations dicts, and returns the combined coco dict.

    Arguments:
    ---------
        coco_dict1 : dict
            First coco dictionary.
        coco_dict2 : dict
            Second coco dictionary.
        desired_name2id : dict
            {"human": 1, "car": 2, "big_vehicle": 3}
    Returns:
    ---------
        merged_coco_dict : dict
            Merged COCO dict.
    """

    # copy input dicts so that original dicts are not affected
    temp_coco_dict1 = copy.deepcopy(coco_dict1)
    temp_coco_dict2 = copy.deepcopy(coco_dict2)

    # rearrange categories if any desired_name2id mapping is given
    if desired_name2id is not None:
        temp_coco_dict1 = update_categories(desired_name2id, temp_coco_dict1)
        temp_coco_dict2 = update_categories(desired_name2id, temp_coco_dict2)

    # rearrange categories of the second coco based on first, if their categories are not the same
    if temp_coco_dict1["categories"] != temp_coco_dict2["categories"]:
        desired_name2id = {category["name"]: category["id"] for category in temp_coco_dict1["categories"]}
        temp_coco_dict2 = update_categories(desired_name2id, temp_coco_dict2)

    # calculate first image and annotation index of the second coco file
    max_image_id = np.array([image["id"] for image in coco_dict1["images"]]).max()
    max_annotation_id = np.array([annotation["id"] for annotation in coco_dict1["annotations"]]).max()

    merged_coco_dict = temp_coco_dict1

    for image in temp_coco_dict2["images"]:
        image["id"] += max_image_id + 1
        merged_coco_dict["images"].append(image)

    for annotation in temp_coco_dict2["annotations"]:
        annotation["image_id"] += max_image_id + 1
        annotation["id"] += max_annotation_id + 1
        merged_coco_dict["annotations"].append(annotation)

    return merged_coco_dict


def merge_from_list(coco_dict_list, desired_name2id=None, verbose=1):
    """
    Combines a list of coco formatted annotations dicts, and returns the combined coco dict.

    Arguments:
    ---------
        coco_dict_list: list of dict
            A list of coco dicts
        desired_name2id: dict
            {"human": 1, "car": 2, "big_vehicle": 3}
        verbose: bool
            If True, merging info is printed
    Returns:
    ---------
        merged_coco_dict: dict
            Merged COCO dict.
    """
    if verbose:
        if not desired_name2id:
            print("'desired_name2id' is not specified, combining all categories.")

    # create desired_name2id by combinin all categories, if desired_name2id is not specified
    if desired_name2id is None:
        desired_name2id = {}
        ind = 0
        for coco_dict in coco_dict_list:
            temp_categories = copy.deepcopy(coco_dict["categories"])
            for temp_category in temp_categories:
                if temp_category["name"] not in desired_name2id:
                    desired_name2id[temp_category["name"]] = ind
                    ind += 1
                else:
                    continue

    for ind, coco_dict in enumerate(coco_dict_list):
        if ind == 0:
            merged_coco_dict = copy.deepcopy(coco_dict)
        else:
            merged_coco_dict = merge(merged_coco_dict, coco_dict, desired_name2id)

    # print categories
    if verbose:
        print(
            "Categories are formed as:\n",
            merged_coco_dict["categories"],
        )

    return merged_coco_dict


def merge_from_file(coco_path1: str, coco_path2: str, save_path: str):
    """
    Combines 2 coco formatted annotations files given their paths, and saves the combined file to save_path.

    Arguments:
    ---------
        coco_path1 : str
            Path for the first coco file.
        coco_path2 : str
            Path for the second coco file.
        save_path : str
            "dirname/coco.json"
    """

    # load coco files to be combined
    coco_dict1 = load_json(coco_path1)
    coco_dict2 = load_json(coco_path2)

    # merge coco dicts
    merged_coco_dict = merge(coco_dict1, coco_dict2)

    # save merged coco dict
    save_json(merged_coco_dict, save_path)


def get_imageid2annotationlist_mapping(
    coco_dict: dict,
) -> Dict[int, List[CocoAnnotation]]:
    """
    Get image_id to annotationlist mapping for faster indexing.

    Arguments
    ---------
        coco_dict : dict
            coco dict with fields "images", "annotations", "categories"
    Returns
    -------
        image_id_to_annotation_list : dict
        {
            1: [CocoAnnotation, CocoAnnotation, CocoAnnotation],
            2: [CocoAnnotation]
        }

        where
        CocoAnnotation = {
            'area': 2795520,
            'bbox': [491.0, 1035.0, 153.0, 182.0],
            'category_id': 1,
            'id': 1,
            'image_id': 1,
            'iscrowd': 0,
            'segmentation': [[491.0, 1035.0, 644.0, 1035.0, 644.0, 1217.0, 491.0, 1217.0]]
        }
    """
    image_id_to_annotation_list: Dict = defaultdict(list)
    print("indexing coco dataset annotations...")
    for annotation in coco_dict["annotations"]:
        image_id = annotation["image_id"]
        image_id_to_annotation_list[image_id].append(annotation)

    return image_id_to_annotation_list


def create_coco_dict(images, categories, ignore_negative_samples=False, image_id_setting="auto"):
    """
    Creates COCO dict with fields "images", "annotations", "categories".

    Arguments
    ---------
        images : List of CocoImage containing a list of CocoAnnotation
        categories : List of Dict
            COCO categories
        ignore_negative_samples : Bool
            If True, images without annotations are ignored
        image_id_setting: str
            how to assign image ids while exporting can be
                auto --> will assign id from scratch (<CocoImage>.id will be ignored)
                manual --> you will need to provide image ids in <CocoImage> instances (<CocoImage>.id can not be None)
    Returns
    -------
        coco_dict : Dict
            COCO dict with fields "images", "annotations", "categories"
    """
    # assertion of parameters
    if image_id_setting not in ["auto", "manual"]:
        raise ValueError("'image_id_setting' should be one of ['auto', 'manual']")

    # define accumulators
    image_index = 1
    annotation_id = 1
    coco_dict = dict(images=[], annotations=[], categories=categories)
    for coco_image in images:
        # get coco annotations
        coco_annotations = coco_image.annotations
        # get num annotations
        num_annotations = len(coco_annotations)
        # if ignore_negative_samples is True and no annotations, skip image
        if ignore_negative_samples and num_annotations == 0:
            continue
        else:
            # get image_id
            if image_id_setting == "auto":
                image_id = image_index
                image_index += 1
            elif image_id_setting == "manual":
                if coco_image.id is None:
                    raise ValueError("'coco_image.id' should be set manually when image_id_setting == 'manual'")
                image_id = coco_image.id

            # create coco image object
            out_image = {
                "height": coco_image.height,
                "width": coco_image.width,
                "id": image_id,
                "file_name": coco_image.file_name,
            }
            coco_dict["images"].append(out_image)

            # do the same for image annotations
            for coco_annotation in coco_annotations:
                # create coco annotation object
                out_annotation = {
                    "iscrowd": 0,
                    "image_id": image_id,
                    "bbox": coco_annotation.bbox,
                    "segmentation": coco_annotation.segmentation,
                    "category_id": coco_annotation.category_id,
                    "id": annotation_id,
                    "area": coco_annotation.area,
                }
                coco_dict["annotations"].append(out_annotation)
                # increment annotation id
                annotation_id += 1

    # return coco dict
    return coco_dict


def create_coco_prediction_array(images, ignore_negative_samples=False, image_id_setting="auto"):
    """
    Creates COCO prediction array which is list of predictions

    Arguments
    ---------
        images : List of CocoImage containing a list of CocoAnnotation
        ignore_negative_samples : Bool
            If True, images without predictions are ignored
        image_id_setting: str
            how to assign image ids while exporting can be
                auto --> will assign id from scratch (<CocoImage>.id will be ignored)
                manual --> you will need to provide image ids in <CocoImage> instances (<CocoImage>.id can not be None)
    Returns
    -------
        coco_prediction_array : List
            COCO predictions array
    """
    # assertion of parameters
    if image_id_setting not in ["auto", "manual"]:
        raise ValueError("'image_id_setting' should be one of ['auto', 'manual']")
    # define accumulators
    image_index = 1
    prediction_id = 1
    predictions_array = []
    for coco_image in images:
        # get coco predictions
        coco_predictions = coco_image.predictions
        # get num predictions
        num_predictions = len(coco_predictions)
        # if ignore_negative_samples is True and no annotations, skip image
        if ignore_negative_samples and num_predictions == 0:
            continue
        else:
            # get image_id
            if image_id_setting == "auto":
                image_id = image_index
                image_index += 1
            elif image_id_setting == "manual":
                if coco_image.id is None:
                    raise ValueError("'coco_image.id' should be set manually when image_id_setting == 'manual'")
                image_id = coco_image.id

            # create coco prediction object
            for prediction_index, coco_prediction in enumerate(coco_predictions):
                # create coco prediction object
                out_prediction = {
                    "id": prediction_id,
                    "image_id": image_id,
                    "bbox": coco_prediction.bbox,
                    "score": coco_prediction.score,
                    "category_id": coco_prediction.category_id,
                    "segmentation": coco_prediction.segmentation,
                    "iscrowd": coco_prediction.iscrowd,
                    "area": coco_prediction.area,
                }
                predictions_array.append(out_prediction)

                # increment prediction id
                prediction_id += 1

    # return predictions array
    return predictions_array


def add_bbox_and_area_to_coco(
    source_coco_path: str = "",
    target_coco_path: str = "",
    add_bbox: bool = True,
    add_area: bool = True,
) -> dict:
    """
    Takes single coco dataset file path, calculates and fills bbox and area fields of the annotations
    and exports the updated coco dict.
    Returns:
    coco_dict : dict
        Updated coco dict
    """
    coco_dict = load_json(source_coco_path)
    coco_dict = copy.deepcopy(coco_dict)

    annotations = coco_dict["annotations"]
    for ind, annotation in enumerate(annotations):
        # assign annotation bbox
        if add_bbox:
            coco_polygons = []
            [coco_polygons.extend(coco_polygon) for coco_polygon in annotation["segmentation"]]
            minx, miny, maxx, maxy = list(
                [
                    min(coco_polygons[0::2]),
                    min(coco_polygons[1::2]),
                    max(coco_polygons[0::2]),
                    max(coco_polygons[1::2]),
                ]
            )
            x, y, width, height = (
                minx,
                miny,
                maxx - minx,
                maxy - miny,
            )
            annotations[ind]["bbox"] = [x, y, width, height]

        # assign annotation area
        if add_area:
            shapely_multipolygon = get_shapely_multipolygon(coco_segmentation=annotation["segmentation"])
            annotations[ind]["area"] = shapely_multipolygon.area

    coco_dict["annotations"] = annotations
    save_json(coco_dict, target_coco_path)
    return coco_dict


@dataclass
class DatasetClassCounts:
    """Stores the number of images that include each category in a dataset"""

    counts: dict
    total_images: int

    def frequencies(self):
        """calculates the frequenct of images that contain each category"""
        return {cid: count / self.total_images for cid, count in self.counts.items()}

    def __add__(self, o):
        total = self.total_images + o.total_images
        exclusive_keys = set(o.counts.keys()) - set(self.counts.keys())
        counts = {}
        for k, v in self.counts.items():
            counts[k] = v + o.counts.get(k, 0)
        for k in exclusive_keys:
            counts[k] = o.counts[k]
        return DatasetClassCounts(counts, total)


def count_images_with_category(coco_file_path):
    """Reads a coco dataset file and returns an DatasetClassCounts object
     that stores the number of images that include each category in a dataset
    Returns: DatasetClassCounts object
    coco_file_path : str
        path to coco dataset file
    """

    image_id_2_category_2_count = defaultdict(lambda: defaultdict(lambda: 0))
    coco = load_json(coco_file_path)
    for annotation in coco["annotations"]:
        image_id = annotation["image_id"]
        cid = annotation["category_id"]
        image_id_2_category_2_count[image_id][cid] = image_id_2_category_2_count[image_id][cid] + 1

    category_2_count = defaultdict(lambda: 0)
    for image_id, image_category_2_count in image_id_2_category_2_count.items():
        for cid, count in image_category_2_count.items():
            if count > 0:
                category_2_count[cid] = category_2_count[cid] + 1

    category_2_count = dict(category_2_count)
    total_images = len(image_id_2_category_2_count.keys())
    return DatasetClassCounts(category_2_count, total_images)


class CocoVid:
    def __init__(self, name=None, remapping_dict=None):
        """
        Creates CocoVid object.

        Args:
            name: str
                Name of the CocoVid dataset, it determines exported json name.
            remapping_dict: dict
                {1:0, 2:1} maps category id 1 to 0 and category id 2 to 1
        """
        self.name = name
        self.remapping_dict = remapping_dict
        self.categories = []
        self.videos = []

    def add_categories_from_coco_category_list(self, coco_category_list):
        """
        Creates CocoCategory object using coco category list.

        Args:
            coco_category_list: List[Dict]
                [
                    {"supercategory": "person", "id": 1, "name": "person"},
                    {"supercategory": "vehicle", "id": 2, "name": "bicycle"}
                ]
        """

        for coco_category in coco_category_list:
            if self.remapping_dict is not None:
                for source_id in self.remapping_dict.keys():
                    if coco_category["id"] == source_id:
                        target_id = self.remapping_dict[source_id]
                        coco_category["id"] = target_id

            self.add_category(CocoCategory.from_coco_category(coco_category))

    def add_category(self, category):
        """
        Adds category to this CocoVid instance

        Args:
            category: CocoCategory
        """

        if type(category) != CocoCategory:
            raise TypeError("category must be a CocoCategory instance")
        self.categories.append(category)

    @property
    def json_categories(self):
        categories = []
        for category in self.categories:
            categories.append(category.json)
        return categories

    @property
    def category_mapping(self):
        category_mapping = {}
        for category in self.categories:
            category_mapping[category.id] = category.name
        return category_mapping

    def add_video(self, video):
        """
        Adds video to this CocoVid instance

        Args:
            video: CocoVideo
        """

        if type(video) != CocoVideo:
            raise TypeError("video must be a CocoVideo instance")
        self.videos.append(video)

    @property
    def json(self):
        coco_dict = {
            "videos": [],
            "images": [],
            "annotations": [],
            "categories": self.json_categories,
        }
        annotation_id = 1
        image_id = 1
        video_id = 1
        global_instance_id = 1
        for coco_video in self.videos:
            coco_video.id = video_id
            coco_dict["videos"].append(coco_video.json)

            frame_id = 0
            instance_id_set = set()
            for cocovid_image in coco_video.images:
                cocovid_image.id = image_id
                cocovid_image.frame_id = frame_id
                cocovid_image.video_id = coco_video.id
                coco_dict["images"].append(cocovid_image.json)

                for cocovid_annotation in cocovid_image.annotations:
                    instance_id_set.add(cocovid_annotation.instance_id)
                    cocovid_annotation.instance_id += global_instance_id

                    cocovid_annotation.id = annotation_id
                    cocovid_annotation.image_id = cocovid_image.id
                    coco_dict["annotations"].append(cocovid_annotation.json)

                    # increment annotation_id
                    annotation_id = copy.deepcopy(annotation_id + 1)
                # increment image_id and frame_id
                image_id = copy.deepcopy(image_id + 1)
                frame_id = copy.deepcopy(frame_id + 1)
            # increment video_id and global_instance_id
            video_id = copy.deepcopy(video_id + 1)
            global_instance_id += len(instance_id_set)

        return coco_dict


def remove_invalid_coco_results(result_list_or_path: Union[List, str], dataset_dict_or_path: Union[Dict, str] = None):
    """
    Removes invalid predictions from coco result such as:
        - negative bbox value
        - extreme bbox value

    Args:
        result_list_or_path: path or list for coco result json
        dataset_dict_or_path (optional): path or dict for coco dataset json
    """

    # prepare coco results
    if isinstance(result_list_or_path, str):
        result_list = load_json(result_list_or_path)
    elif isinstance(result_list_or_path, list):
        result_list = result_list_or_path
    else:
        raise TypeError('incorrect type for "result_list_or_path"')

    # prepare image info from coco dataset
    if dataset_dict_or_path is not None:
        if isinstance(dataset_dict_or_path, str):
            dataset_dict = load_json(dataset_dict_or_path)
        elif isinstance(dataset_dict_or_path, dict):
            dataset_dict = dataset_dict_or_path
        else:
            raise TypeError('incorrect type for "dataset_dict"')
        image_id_to_height = {}
        image_id_to_width = {}
        for coco_image in dataset_dict["images"]:
            image_id_to_height[coco_image["id"]] = coco_image["height"]
            image_id_to_width[coco_image["id"]] = coco_image["width"]

    # remove invalid predictions
    fixed_result_list = []
    for coco_result in result_list:
        bbox = coco_result["bbox"]
        # ignore invalid predictions
        if not bbox:
            print("ignoring invalid prediction with empty bbox")
            continue
        if bbox[0] < 0 or bbox[1] < 0 or bbox[2] < 0 or bbox[3] < 0:
            print(f"ignoring invalid prediction with bbox: {bbox}")
            continue
        if dataset_dict_or_path is not None:
            if (
                bbox[1] > image_id_to_height[coco_result["image_id"]]
                or bbox[3] > image_id_to_height[coco_result["image_id"]]
                or bbox[0] > image_id_to_width[coco_result["image_id"]]
                or bbox[2] > image_id_to_width[coco_result["image_id"]]
            ):
                print(f"ignoring invalid prediction with bbox: {bbox}")
                continue
        fixed_result_list.append(coco_result)
    return fixed_result_list


def export_coco_as_yolov5(
    output_dir: str,
    train_coco: Coco = None,
    val_coco: Coco = None,
    train_split_rate: float = 0.9,
    numpy_seed=0,
    disable_symlink=False,
):
    """
    Exports current COCO dataset in ultralytics/yolov5 format.
    Creates train val folders with image symlinks and txt files and a data yaml file.

    Args:
        output_dir: str
            Export directory.
        train_coco: Coco
            coco object for training
        val_coco: Coco
            coco object for val
        train_split_rate: float
            train split rate between 0 and 1. will be used when val_coco is None.
        numpy_seed: int
            To fix the numpy seed.
        disable_symlink: bool
            If True, copy images instead of creating symlinks.

    Returns:
        yaml_path: str
            Path for the exported yolov5 data.yml
    """
    try:
        import yaml
    except ImportError:
        raise ImportError('Please run "pip install -U pyyaml" ' "to install yaml first for yolov5 formatted exporting.")

    # set split_mode
    if train_coco and not val_coco:
        split_mode = True
    elif train_coco and val_coco:
        split_mode = False
    else:
        raise ValueError("'train_coco' have to be provided")

    # check train_split_rate
    if split_mode and not (0 < train_split_rate < 1):
        raise ValueError("train_split_rate cannot be <0 or >1")

    # split dataset
    if split_mode:
        result = train_coco.split_coco_as_train_val(
            train_split_rate=train_split_rate,
            numpy_seed=numpy_seed,
        )
        train_coco = result["train_coco"]
        val_coco = result["val_coco"]

    # create train val image dirs
    train_dir = Path(os.path.abspath(output_dir)) / "train/"
    train_dir.mkdir(parents=True, exist_ok=True)  # create dir
    val_dir = Path(os.path.abspath(output_dir)) / "val/"
    val_dir.mkdir(parents=True, exist_ok=True)  # create dir

    # create image symlinks and annotation txts
    export_yolov5_images_and_txts_from_coco_object(
        output_dir=train_dir,
        coco=train_coco,
        ignore_negative_samples=train_coco.ignore_negative_samples,
        mp=False,
        disable_symlink=disable_symlink,
    )
    export_yolov5_images_and_txts_from_coco_object(
        output_dir=val_dir,
        coco=val_coco,
        ignore_negative_samples=val_coco.ignore_negative_samples,
        mp=False,
        disable_symlink=disable_symlink,
    )

    # create yolov5 data yaml
    data = {
        "train": str(train_dir).replace("\\", "/"),
        "val": str(val_dir).replace("\\", "/"),
        "nc": len(train_coco.category_mapping),
        "names": list(train_coco.category_mapping.values()),
    }
    yaml_path = str(Path(output_dir) / "data.yml")
    with open(yaml_path, "w") as outfile:
        yaml.dump(data, outfile, default_flow_style=False)

    return yaml_path


def export_coco_as_yolov5_via_yml(
    yml_path: str, output_dir: str, train_split_rate: float = 0.9, numpy_seed=0, disable_symlink=False
):
    """
    Exports current COCO dataset in ultralytics/yolov5 format.
    Creates train val folders with image symlinks and txt files and a data yaml file.
    Uses a yml file as input.

    Args:
        yml_path: str
            file should contain these fields:
                train_json_path: str
                train_image_dir: str
                val_json_path: str
                val_image_dir: str
        output_dir: str
            Export directory.
        train_split_rate: float
            train split rate between 0 and 1. will be used when val_json_path is None.
        numpy_seed: int
            To fix the numpy seed.
        disable_symlink: bool
            If True, copy images instead of creating symlinks.

    Returns:
        yaml_path: str
            Path for the exported yolov5 data.yml
    """
    try:
        import yaml
    except ImportError:
        raise ImportError('Please run "pip install -U pyyaml" ' "to install yaml first for yolov5 formatted exporting.")

    with open(yml_path, "r") as stream:
        config_dict = yaml.safe_load(stream)

    if config_dict["train_json_path"]:
        if not config_dict["train_image_dir"]:
            raise ValueError(f"{yml_path} is missing `train_image_dir`")
        train_coco = Coco.from_coco_dict_or_path(
            config_dict["train_json_path"], image_dir=config_dict["train_image_dir"]
        )
    else:
        train_coco = None

    if config_dict["val_json_path"]:
        if not config_dict["val_image_dir"]:
            raise ValueError(f"{yml_path} is missing `val_image_dir`")
        val_coco = Coco.from_coco_dict_or_path(config_dict["val_json_path"], image_dir=config_dict["val_image_dir"])
    else:
        val_coco = None

    yaml_path = export_coco_as_yolov5(
        output_dir=output_dir,
        train_coco=train_coco,
        val_coco=val_coco,
        train_split_rate=train_split_rate,
        numpy_seed=numpy_seed,
        disable_symlink=disable_symlink,
    )

    return yaml_path<|MERGE_RESOLUTION|>--- conflicted
+++ resolved
@@ -14,11 +14,7 @@
 from typing import Dict, List, Optional, Set, Union
 
 import numpy as np
-<<<<<<< HEAD
-from shapely import GeometryCollection, MultiPolygon
-=======
 from shapely import GeometryCollection, MultiPolygon, Polygon
->>>>>>> 9113f382
 from shapely.validation import make_valid
 from tqdm import tqdm
 
@@ -248,14 +244,7 @@
         samp = self._shapely_annotation.multipolygon
         if not samp.is_valid:
             valid = make_valid(samp)
-<<<<<<< HEAD
-            if isinstance(valid, GeometryCollection):
-                valid = valid.convex_hull
-            if not isinstance(valid, MultiPolygon):
-                valid = MultiPolygon([valid])
-=======
             valid = filter_polygons(valid)
->>>>>>> 9113f382
             self._shapely_annotation.multipolygon = valid
         intersection_shapely_annotation = self._shapely_annotation.get_intersection(shapely_polygon)
         return CocoAnnotation.from_shapely_annotation(
