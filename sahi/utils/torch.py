--- conflicted
+++ resolved
@@ -7,11 +7,8 @@
 
 import numpy as np
 from PIL.Image import Image
-<<<<<<< HEAD
-from torch import Tensor, device
+
 import re
-=======
->>>>>>> d24f273f
 
 try:
     import torch
