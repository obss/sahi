--- conflicted
+++ resolved
@@ -1,19 +1,12 @@
 from typing import Dict, Optional
 
-from sahi.model import Detectron2DetectionModel, MmdetDetectionModel, Yolov5DetectionModel
+from sahi.model import Detectron2DetectionModel, HuggingfaceDetectionModel, MmdetDetectionModel, Yolov5DetectionModel
 
 MODEL_TYPE_TO_MODEL_CLASS_NAME = {
-<<<<<<< HEAD
-    "mmdet": "MmdetDetectionModel",
-    "yolov5": "Yolov5DetectionModel",
-    "detectron2": "Detectron2DetectionModel",
-    "torchvision": "TorchVisionDetectionModel",
-    "huggingface": "HuggingfaceDetectionModel",
-=======
     "mmdet": MmdetDetectionModel,
     "yolov5": Yolov5DetectionModel,
     "detectron2": Detectron2DetectionModel,
->>>>>>> 966ba5a3
+    "huggingface": HuggingfaceDetectionModel
 }
 
 
