# OBSS SAHI Tool
# Code written by Fatih C Akyon, 2020.

import concurrent.futures
import logging
import os
import time
from pathlib import Path
from typing import Dict, List, Optional, Sequence, Union

import numpy as np
from PIL import Image
from shapely.errors import TopologicalError
from tqdm import tqdm

from sahi.annotation import BoundingBox, Mask
from sahi.utils.coco import Coco, CocoAnnotation, CocoImage, create_coco_dict
from sahi.utils.cv import IMAGE_EXTENSIONS_LOSSLESS, IMAGE_EXTENSIONS_LOSSY, read_image_as_pil
from sahi.utils.file import load_json, save_json

logger = logging.getLogger(__name__)
logging.basicConfig(
    format="%(asctime)s - %(levelname)s - %(name)s -   %(message)s",
    datefmt="%m/%d/%Y %H:%M:%S",
    level=os.environ.get("LOGLEVEL", "INFO").upper(),
)

MAX_WORKERS = 20


def get_slice_bboxes(
    image_height: int,
    image_width: int,
    slice_height: int = None,
    slice_width: int = None,
    auto_slice_resolution: bool = True,
    overlap_height_ratio: float = 0.2,
    overlap_width_ratio: float = 0.2,
) -> List[List[int]]:
    """Slices `image_pil` in crops.
    Corner values of each slice will be generated using the `slice_height`,
    `slice_width`, `overlap_height_ratio` and `overlap_width_ratio` arguments.

    Args:
        image_height (int): Height of the original image.
        image_width (int): Width of the original image.
        slice_height (int): Height of each slice. Default 512.
        slice_width (int): Width of each slice. Default 512.
        overlap_height_ratio(float): Fractional overlap in height of each
            slice (e.g. an overlap of 0.2 for a slice of size 100 yields an
            overlap of 20 pixels). Default 0.2.
        overlap_width_ratio(float): Fractional overlap in width of each
            slice (e.g. an overlap of 0.2 for a slice of size 100 yields an
            overlap of 20 pixels). Default 0.2.
        auto_slice_resolution (bool): if not set slice parameters such as slice_height and slice_width,
            it enables automatically calculate these params from image resolution and orientation.

    Returns:
        List[List[int]]: List of 4 corner coordinates for each N slices.
            [
                [slice_0_left, slice_0_top, slice_0_right, slice_0_bottom],
                ...
                [slice_N_left, slice_N_top, slice_N_right, slice_N_bottom]
            ]
    """
    slice_bboxes = []
    y_max = y_min = 0

    if slice_height and slice_width:
        y_overlap = int(overlap_height_ratio * slice_height)
        x_overlap = int(overlap_width_ratio * slice_width)
    elif auto_slice_resolution:
        x_overlap, y_overlap, slice_width, slice_height = get_auto_slice_params(height=image_height, width=image_width)
    else:
        raise ValueError("Compute type is not auto and slice width and height are not provided.")

    while y_max < image_height:
        x_min = x_max = 0
        y_max = y_min + slice_height
        while x_max < image_width:
            x_max = x_min + slice_width
            if y_max > image_height or x_max > image_width:
                xmax = min(image_width, x_max)
                ymax = min(image_height, y_max)
                xmin = max(0, xmax - slice_width)
                ymin = max(0, ymax - slice_height)
                slice_bboxes.append([xmin, ymin, xmax, ymax])
            else:
                slice_bboxes.append([x_min, y_min, x_max, y_max])
            x_min = x_max - x_overlap
        y_min = y_max - y_overlap
    return slice_bboxes


def annotation_inside_slice(annotation: Dict, slice_bbox: List[int]) -> bool:
    """Check whether annotation coordinates lie inside slice coordinates.

    Args:
        annotation (dict): Single annotation entry in COCO format.
        slice_bbox (List[int]): Generated from `get_slice_bboxes`.
            Format for each slice bbox: [x_min, y_min, x_max, y_max].

    Returns:
        (bool): True if any annotation coordinate lies inside slice.
    """
    left, top, width, height = annotation["bbox"]

    right = left + width
    bottom = top + height

    if left >= slice_bbox[2]:
        return False
    if top >= slice_bbox[3]:
        return False
    if right <= slice_bbox[0]:
        return False
    if bottom <= slice_bbox[1]:
        return False

    return True


def process_coco_annotations(
    coco_annotation_list: List[CocoAnnotation], slice_bbox: List[int], min_area_ratio
) -> List[CocoAnnotation]:
    """Slices and filters given list of CocoAnnotation objects with given
    'slice_bbox' and 'min_area_ratio'.

    Args:
        coco_annotation_list (List[CocoAnnotation])
        slice_bbox (List[int]): Generated from `get_slice_bboxes`.
            Format for each slice bbox: [x_min, y_min, x_max, y_max].
        min_area_ratio (float): If the cropped annotation area to original
            annotation ratio is smaller than this value, the annotation is
            filtered out. Default 0.1.

    Returns:
        (List[CocoAnnotation]): Sliced annotations.
    """

    sliced_coco_annotation_list: List[CocoAnnotation] = []
    for coco_annotation in coco_annotation_list:
        if annotation_inside_slice(coco_annotation.json, slice_bbox):
            sliced_coco_annotation = coco_annotation.get_sliced_coco_annotation(slice_bbox)
            if sliced_coco_annotation.area / coco_annotation.area >= min_area_ratio:
                sliced_coco_annotation_list.append(sliced_coco_annotation)
    return sliced_coco_annotation_list


class SlicedImage:
    def __init__(self, image, coco_image, starting_pixel):
        """
        image: np.array
            Sliced image.
        coco_image: CocoImage
            Coco styled image object that belong to sliced image.
        starting_pixel: list of list of int
            Starting pixel coordinates of the sliced image.
        """
        self.image = image
        self.coco_image = coco_image
        self.starting_pixel = starting_pixel


class SliceImageResult:
    def __init__(self, original_image_size: List[int], image_dir: Optional[str] = None):
        """
        image_dir: str
            Directory of the sliced image exports.
        original_image_size: list of int
            Size of the unsliced original image in [height, width]
        """
        self.original_image_height = original_image_size[0]
        self.original_image_width = original_image_size[1]
        self.image_dir = image_dir

        self._sliced_image_list: List[SlicedImage] = []

    def add_sliced_image(self, sliced_image: SlicedImage):
        if not isinstance(sliced_image, SlicedImage):
            raise TypeError("sliced_image must be a SlicedImage instance")

        self._sliced_image_list.append(sliced_image)

    @property
    def sliced_image_list(self):
        return self._sliced_image_list

    @property
    def images(self):
        """Returns sliced images.

        Returns:
            images: a list of np.array
        """
        images = []
        for sliced_image in self._sliced_image_list:
            images.append(sliced_image.image)
        return images

    @property
    def coco_images(self) -> List[CocoImage]:
        """Returns CocoImage representation of SliceImageResult.

        Returns:
            coco_images: a list of CocoImage
        """
        coco_images: List = []
        for sliced_image in self._sliced_image_list:
            coco_images.append(sliced_image.coco_image)
        return coco_images

    @property
    def starting_pixels(self) -> List[int]:
        """Returns a list of starting pixels for each slice.

        Returns:
            starting_pixels: a list of starting pixel coords [x,y]
        """
        starting_pixels = []
        for sliced_image in self._sliced_image_list:
            starting_pixels.append(sliced_image.starting_pixel)
        return starting_pixels

    @property
    def filenames(self) -> List[int]:
        """Returns a list of filenames for each slice.

        Returns:
            filenames: a list of filenames as str
        """
        filenames = []
        for sliced_image in self._sliced_image_list:
            filenames.append(sliced_image.coco_image.file_name)
        return filenames

    def __getitem__(self, i):
        def _prepare_ith_dict(i):
            return {
                "image": self.images[i],
                "coco_image": self.coco_images[i],
                "starting_pixel": self.starting_pixels[i],
                "filename": self.filenames[i],
            }

        if isinstance(i, np.ndarray):
            i = i.tolist()

        if isinstance(i, int):
            return _prepare_ith_dict(i)
        elif isinstance(i, slice):
            start, stop, step = i.indices(len(self))
            return [_prepare_ith_dict(i) for i in range(start, stop, step)]
        elif isinstance(i, (tuple, list)):
            accessed_mapping = map(_prepare_ith_dict, i)
            return list(accessed_mapping)
        else:
            raise NotImplementedError(f"{type(i)}")

    def __len__(self):
        return len(self._sliced_image_list)


def slice_image(
    image: Union[str, Image.Image],
    coco_annotation_list: Optional[List[CocoAnnotation]] = None,
    output_file_name: Optional[str] = None,
    output_dir: Optional[str] = None,
    slice_height: Optional[int] = None,
    slice_width: Optional[int] = None,
    overlap_height_ratio: float = 0.2,
    overlap_width_ratio: float = 0.2,
    auto_slice_resolution: bool = True,
    min_area_ratio: float = 0.1,
    out_ext: Optional[str] = None,
    verbose: bool = False,
) -> SliceImageResult:
    """Slice a large image into smaller windows. If output_file_name is given export
    sliced images.

    Args:
        image (str or PIL.Image): File path of image or Pillow Image to be sliced.
        coco_annotation_list (List[CocoAnnotation], optional): List of CocoAnnotation objects.
        output_file_name (str, optional): Root name of output files (coordinates will
            be appended to this)
        output_dir (str, optional): Output directory
        slice_height (int, optional): Height of each slice. Default None.
        slice_width (int, optional): Width of each slice. Default None.
        overlap_height_ratio (float): Fractional overlap in height of each
            slice (e.g. an overlap of 0.2 for a slice of size 100 yields an
            overlap of 20 pixels). Default 0.2.
        overlap_width_ratio (float): Fractional overlap in width of each
            slice (e.g. an overlap of 0.2 for a slice of size 100 yields an
            overlap of 20 pixels). Default 0.2.
        auto_slice_resolution (bool): if not set slice parameters such as slice_height and slice_width,
            it enables automatically calculate these params from image resolution and orientation.
        min_area_ratio (float): If the cropped annotation area to original annotation
            ratio is smaller than this value, the annotation is filtered out. Default 0.1.
        out_ext (str, optional): Extension of saved images. Default is the
            original suffix for lossless image formats and png for lossy formats ('.jpg','.jpeg').
        verbose (bool, optional): Switch to print relevant values to screen.
            Default 'False'.

    Returns:
        sliced_image_result: SliceImageResult:
                                sliced_image_list: list of SlicedImage
                                image_dir: str
                                    Directory of the sliced image exports.
                                original_image_size: list of int
                                    Size of the unsliced original image in [height, width]
        num_total_invalid_segmentation: int
            Number of invalid segmentation annotations.
    """

    # define verboseprint
    verboselog = logger.info if verbose else lambda *a, **k: None

    def _export_single_slice(image: np.ndarray, output_dir: str, slice_file_name: str):
        image_pil = read_image_as_pil(image)
        slice_file_path = str(Path(output_dir) / slice_file_name)
        # export sliced image
        image_pil.save(slice_file_path, quality="keep")
        image_pil.close()  # to fix https://github.com/obss/sahi/issues/565
        verboselog("sliced image path: " + slice_file_path)

    # create outdir if not present
    if output_dir is not None:
        Path(output_dir).mkdir(parents=True, exist_ok=True)

    # read image
    image_pil = read_image_as_pil(image)
    verboselog("image.shape: " + str(image_pil.size))

    image_width, image_height = image_pil.size
    if not (image_width != 0 and image_height != 0):
        raise RuntimeError(f"invalid image size: {image_pil.size} for 'slice_image'.")
    slice_bboxes = get_slice_bboxes(
        image_height=image_height,
        image_width=image_width,
        auto_slice_resolution=auto_slice_resolution,
        slice_height=slice_height,
        slice_width=slice_width,
        overlap_height_ratio=overlap_height_ratio,
        overlap_width_ratio=overlap_width_ratio,
    )

    n_ims = 0

    # init images and annotations lists
    sliced_image_result = SliceImageResult(original_image_size=[image_height, image_width], image_dir=output_dir)

    image_pil_arr = np.asarray(image_pil)
    # iterate over slices
    for slice_bbox in slice_bboxes:
        n_ims += 1

        # extract image
        tlx = slice_bbox[0]
        tly = slice_bbox[1]
        brx = slice_bbox[2]
        bry = slice_bbox[3]
        image_pil_slice = image_pil_arr[tly:bry, tlx:brx]

        # set image file suffixes
        slice_suffixes = "_".join(map(str, slice_bbox))
        if out_ext:
            suffix = out_ext
        elif hasattr(image_pil, "filename"):
            suffix = Path(getattr(image_pil, "filename")).suffix
        else:
<<<<<<< HEAD
            suffix = ".jpg"
=======
            try:
                suffix = Path(image_pil.filename).suffix
                if suffix in IMAGE_EXTENSIONS_LOSSY:
                    suffix = ".png"
                elif suffix in IMAGE_EXTENSIONS_LOSSLESS:
                    suffix = Path(image_pil.filename).suffix
            except AttributeError:
                suffix = ".png"
>>>>>>> ad25062d

        # set image file name and path
        slice_file_name = f"{output_file_name}_{slice_suffixes}{suffix}"

        # create coco image
        slice_width = slice_bbox[2] - slice_bbox[0]
        slice_height = slice_bbox[3] - slice_bbox[1]
        coco_image = CocoImage(file_name=slice_file_name, height=slice_height, width=slice_width)

        # append coco annotations (if present) to coco image
        if coco_annotation_list is not None:
            for sliced_coco_annotation in process_coco_annotations(coco_annotation_list, slice_bbox, min_area_ratio):
                coco_image.add_annotation(sliced_coco_annotation)

        # create sliced image and append to sliced_image_result
        sliced_image = SlicedImage(
            image=image_pil_slice, coco_image=coco_image, starting_pixel=[slice_bbox[0], slice_bbox[1]]
        )
        sliced_image_result.add_sliced_image(sliced_image)

    # export slices if output directory is provided
    if output_file_name and output_dir:
        conc_exec = concurrent.futures.ThreadPoolExecutor(max_workers=MAX_WORKERS)
        conc_exec.map(
            _export_single_slice,
            sliced_image_result.images,
            [output_dir] * len(sliced_image_result),
            sliced_image_result.filenames,
        )

    verboselog(
        "Num slices: " + str(n_ims) + " slice_height: " + str(slice_height) + " slice_width: " + str(slice_width)
    )

    return sliced_image_result


def slice_coco(
    coco_annotation_file_path: str,
    image_dir: str,
    output_coco_annotation_file_name: str,
    output_dir: Optional[str] = None,
    ignore_negative_samples: bool = False,
    slice_height: int = 512,
    slice_width: int = 512,
    overlap_height_ratio: float = 0.2,
    overlap_width_ratio: float = 0.2,
    min_area_ratio: float = 0.1,
    out_ext: Optional[str] = None,
    verbose: bool = False,
) -> List[Union[Dict, str]]:
    """
    Slice large images given in a directory, into smaller windows. If out_name is given export sliced images and coco file.

    Args:
        coco_annotation_file_pat (str): Location of the coco annotation file
        image_dir (str): Base directory for the images
        output_coco_annotation_file_name (str): File name of the exported coco
            datatset json.
        output_dir (str, optional): Output directory
        ignore_negative_samples (bool): If True, images without annotations
            are ignored. Defaults to False.
        slice_height (int): Height of each slice. Default 512.
        slice_width (int): Width of each slice. Default 512.
        overlap_height_ratio (float): Fractional overlap in height of each
            slice (e.g. an overlap of 0.2 for a slice of size 100 yields an
            overlap of 20 pixels). Default 0.2.
        overlap_width_ratio (float): Fractional overlap in width of each
            slice (e.g. an overlap of 0.2 for a slice of size 100 yields an
            overlap of 20 pixels). Default 0.2.
        min_area_ratio (float): If the cropped annotation area to original annotation
            ratio is smaller than this value, the annotation is filtered out. Default 0.1.
        out_ext (str, optional): Extension of saved images. Default is the
            original suffix.
        verbose (bool, optional): Switch to print relevant values to screen.
            Default 'False'.

    Returns:
        coco_dict: dict
            COCO dict for sliced images and annotations
        save_path: str
            Path to the saved coco file
    """

    # read coco file
    coco_dict: Dict = load_json(coco_annotation_file_path)
    # create image_id_to_annotation_list mapping
    coco = Coco.from_coco_dict_or_path(coco_dict)
    # init sliced coco_utils.CocoImage list
    sliced_coco_images: List = []

    # iterate over images and slice
    for coco_image in tqdm(coco.images):
        # get image path
        image_path: str = os.path.join(image_dir, coco_image.file_name)
        # get annotation json list corresponding to selected coco image
        # slice image
        try:
            slice_image_result = slice_image(
                image=image_path,
                coco_annotation_list=coco_image.annotations,
                output_file_name=Path(coco_image.file_name).stem,
                output_dir=output_dir,
                slice_height=slice_height,
                slice_width=slice_width,
                overlap_height_ratio=overlap_height_ratio,
                overlap_width_ratio=overlap_width_ratio,
                min_area_ratio=min_area_ratio,
                out_ext=out_ext,
                verbose=verbose,
            )
            # append slice outputs
            sliced_coco_images.extend(slice_image_result.coco_images)
        except TopologicalError:
            logger.warning(f"Invalid annotation found, skipping this image: {image_path}")

    # create and save coco dict
    coco_dict = create_coco_dict(
        sliced_coco_images, coco_dict["categories"], ignore_negative_samples=ignore_negative_samples
    )
    save_path = ""
    if output_coco_annotation_file_name and output_dir:
        save_path = Path(output_dir) / (output_coco_annotation_file_name + "_coco.json")
        save_json(coco_dict, save_path)

    return coco_dict, save_path


def calc_ratio_and_slice(orientation, slide=1, ratio=0.1):
    """
    According to image resolution calculation overlap params
    Args:
        orientation: image capture angle
        slide: sliding window
        ratio: buffer value

    Returns:
        overlap params
    """
    if orientation == "vertical":
        slice_row, slice_col, overlap_height_ratio, overlap_width_ratio = slide, slide * 2, ratio, ratio
    elif orientation == "horizontal":
        slice_row, slice_col, overlap_height_ratio, overlap_width_ratio = slide * 2, slide, ratio, ratio
    elif orientation == "square":
        slice_row, slice_col, overlap_height_ratio, overlap_width_ratio = slide, slide, ratio, ratio

    return slice_row, slice_col, overlap_height_ratio, overlap_width_ratio  # noqa


def calc_resolution_factor(resolution: int) -> int:
    """
    According to image resolution calculate power(2,n) and return the closest smaller `n`.
    Args:
        resolution: the width and height of the image multiplied. such as 1024x720 = 737280

    Returns:

    """
    expo = 0
    while np.power(2, expo) < resolution:
        expo += 1

    return expo - 1


def calc_aspect_ratio_orientation(width: int, height: int) -> str:
    """

    Args:
        width:
        height:

    Returns:
        image capture orientation
    """

    if width < height:
        return "vertical"
    elif width > height:
        return "horizontal"
    else:
        return "square"


def calc_slice_and_overlap_params(resolution: str, height: int, width: int, orientation: str) -> List:
    """
    This function calculate according to image resolution slice and overlap params.
    Args:
        resolution: str
        height: int
        width: int
        orientation: str

    Returns:
        x_overlap, y_overlap, slice_width, slice_height
    """

    if resolution == "medium":
        split_row, split_col, overlap_height_ratio, overlap_width_ratio = calc_ratio_and_slice(
            orientation, slide=1, ratio=0.8
        )

    elif resolution == "high":
        split_row, split_col, overlap_height_ratio, overlap_width_ratio = calc_ratio_and_slice(
            orientation, slide=2, ratio=0.4
        )

    elif resolution == "ultra-high":
        split_row, split_col, overlap_height_ratio, overlap_width_ratio = calc_ratio_and_slice(
            orientation, slide=4, ratio=0.4
        )
    else:  # low condition
        split_col = 1
        split_row = 1
        overlap_width_ratio = 1
        overlap_height_ratio = 1

    slice_height = height // split_col
    slice_width = width // split_row

    x_overlap = int(slice_width * overlap_width_ratio)
    y_overlap = int(slice_height * overlap_height_ratio)

    return x_overlap, y_overlap, slice_width, slice_height  # noqa


def get_resolution_selector(res: str, height: int, width: int):
    """

    Args:
        res: resolution of image such as low, medium
        height:
        width:

    Returns:
        trigger slicing params function and return overlap params
    """
    orientation = calc_aspect_ratio_orientation(width=width, height=height)
    x_overlap, y_overlap, slice_width, slice_height = calc_slice_and_overlap_params(
        resolution=res, height=height, width=width, orientation=orientation
    )

    return x_overlap, y_overlap, slice_width, slice_height


def get_auto_slice_params(height: int, width: int):
    """
    According to Image HxW calculate overlap sliding window and buffer params
    factor is the power value of 2 closest to the image resolution.
        factor <= 18: low resolution image such as 300x300, 640x640
        18 < factor <= 21: medium resolution image such as 1024x1024, 1336x960
        21 < factor <= 24: high resolution image such as 2048x2048, 2048x4096, 4096x4096
        factor > 24: ultra-high resolution image such as 6380x6380, 4096x8192
    Args:
        height:
        width:

    Returns:
        slicing overlap params x_overlap, y_overlap, slice_width, slice_height
    """
    resolution = height * width
    factor = calc_resolution_factor(resolution)
    if factor <= 18:
        return get_resolution_selector("low", height=height, width=width)
    elif 18 <= factor < 21:
        return get_resolution_selector("medium", height=height, width=width)
    elif 21 <= factor < 24:
        return get_resolution_selector("high", height=height, width=width)
    else:
        return get_resolution_selector("ultra-high", height=height, width=width)


def shift_bboxes(bboxes, offset: Sequence[int]):
    """
    Shift bboxes w.r.t offset.

    Suppo

    Args:
        bboxes (Tensor, np.ndarray, list): The bboxes need to be translated. Its shape can
            be (n, 4), which means (x, y, x, y).
        offset (Sequence[int]): The translation offsets with shape of (2, ).
    Returns:
        Tensor, np.ndarray, list: Shifted bboxes.
    """
    shifted_bboxes = []

    if type(bboxes).__module__ == "torch":
        bboxes_is_torch_tensor = True
    else:
        bboxes_is_torch_tensor = False

    for bbox in bboxes:
        if bboxes_is_torch_tensor or isinstance(bbox, np.ndarray):
            bbox = bbox.tolist()
        bbox = BoundingBox(bbox, shift_amount=offset)
        bbox = bbox.get_shifted_box()
        shifted_bboxes.append(bbox.to_xyxy())

    if isinstance(bboxes, np.ndarray):
        return np.stack(shifted_bboxes, axis=0)
    elif bboxes_is_torch_tensor:
        return bboxes.new_tensor(shifted_bboxes)
    else:
        return shifted_bboxes


def shift_masks(masks: np.ndarray, offset: Sequence[int], full_shape: Sequence[int]) -> np.ndarray:
    """Shift masks to the original image.
    Args:
        masks (np.ndarray): masks that need to be shifted.
        offset (Sequence[int]): The offset to translate with shape of (2, ).
        full_shape (Sequence[int]): A (height, width) tuple of the huge image's shape.
    Returns:
        np.ndarray: Shifted masks.
    """
    # empty masks
    if masks is None:
        return masks

    shifted_masks = []
    for mask in masks:
        mask = Mask(bool_mask=mask, shift_amount=offset, full_shape=full_shape)
        mask = mask.get_shifted_mask()
        shifted_masks.append(mask.bool_mask)

    return np.stack(shifted_masks, axis=0)<|MERGE_RESOLUTION|>--- conflicted
+++ resolved
@@ -367,19 +367,12 @@
             suffix = out_ext
         elif hasattr(image_pil, "filename"):
             suffix = Path(getattr(image_pil, "filename")).suffix
+            if suffix in IMAGE_EXTENSIONS_LOSSY:
+                suffix = ".png"
+            elif suffix in IMAGE_EXTENSIONS_LOSSLESS:
+                suffix = Path(image_pil.filename).suffix
         else:
-<<<<<<< HEAD
-            suffix = ".jpg"
-=======
-            try:
-                suffix = Path(image_pil.filename).suffix
-                if suffix in IMAGE_EXTENSIONS_LOSSY:
-                    suffix = ".png"
-                elif suffix in IMAGE_EXTENSIONS_LOSSLESS:
-                    suffix = Path(image_pil.filename).suffix
-            except AttributeError:
-                suffix = ".png"
->>>>>>> ad25062d
+            suffix = ".png"
 
         # set image file name and path
         slice_file_name = f"{output_file_name}_{slice_suffixes}{suffix}"
