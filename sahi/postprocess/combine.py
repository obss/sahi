from __future__ import annotations

import torch
from shapely.geometry import box
from shapely.strtree import STRtree

from sahi.logger import logger
from sahi.postprocess.utils import ObjectPredictionList, has_match, merge_object_prediction_pair
from sahi.prediction import ObjectPrediction
from sahi.utils.import_utils import check_requirements


def batched_nms(predictions: torch.tensor, match_metric: str = "IOU", match_threshold: float = 0.5):
    """Apply non-maximum suppression to avoid detecting too many overlapping bounding boxes for a given object.

    Args:
        predictions: (tensor) The location preds for the image
            along with the class predscores, Shape: [num_boxes,5].
        match_metric: (str) IOU or IOS
        match_threshold: (float) The overlap thresh for
            match metric.
    Returns:
        A list of filtered indexes, Shape: [ ,]
    """

    scores = predictions[:, 4].squeeze()
    category_ids = predictions[:, 5].squeeze()
    keep_mask = torch.zeros_like(category_ids, dtype=torch.bool)
    for category_id in torch.unique(category_ids):
        curr_indices = torch.where(category_ids == category_id)[0]
        curr_keep_indices = nms(predictions[curr_indices], match_metric, match_threshold)
        keep_mask[curr_indices[curr_keep_indices]] = True
    keep_indices = torch.where(keep_mask)[0]
    # sort selected indices by their scores
    keep_indices = keep_indices[scores[keep_indices].sort(descending=True)[1]].tolist()
    return keep_indices


def nms(
    predictions: torch.Tensor,
    match_metric: str = "IOU",
    match_threshold: float = 0.5,
):
<<<<<<< HEAD
    """
    Optimized non-maximum suppression for axis-aligned bounding boxes using STRTree.
=======
    """Apply non-maximum suppression to avoid detecting too many overlapping bounding boxes for a given object.
>>>>>>> 075a5fdf

    Args:
        predictions: (tensor) The location preds for the image along with the class
            predscores, Shape: [num_boxes,5].
        match_metric: (str) IOU or IOS
        match_threshold: (float) The overlap thresh for match metric.

    Returns:
        A list of filtered indexes, Shape: [ ,]
    """

    # Extract coordinates and scores as tensors
    x1 = predictions[:, 0]
    y1 = predictions[:, 1]
    x2 = predictions[:, 2]
    y2 = predictions[:, 3]
    scores = predictions[:, 4]

    # Calculate areas as tensor (vectorized operation)
    areas = (x2 - x1) * (y2 - y1)

    # Create Shapely boxes only once
    boxes = []
    for i in range(len(predictions)):
        boxes.append(
            box(
                x1[i].item(),  # Convert only individual values
                y1[i].item(),
                x2[i].item(),
                y2[i].item(),
            )
        )

    # Sort indices by score (descending) using torch
    sorted_idxs = torch.argsort(scores, descending=True).tolist()

    # Build STRtree
    tree = STRtree(boxes)

    keep = []
    suppressed = set()

    for current_idx in sorted_idxs:
        if current_idx in suppressed:
            continue

        keep.append(current_idx)
        current_box = boxes[current_idx]
        current_area = areas[current_idx].item()  # Convert only when needed

        # Query potential intersections using STRtree
        candidate_idxs = tree.query(current_box)

        for candidate_idx in candidate_idxs:
            if candidate_idx == current_idx or candidate_idx in suppressed:
                continue

            # Skip candidates with higher scores (already processed)
            if scores[candidate_idx] > scores[current_idx]:
                continue

            # For equal scores, use deterministic tie-breaking based on box coordinates
            if scores[candidate_idx] == scores[current_idx]:
                # Use box coordinates for stable ordering
                current_coords = (
                    x1[current_idx].item(),
                    y1[current_idx].item(),
                    x2[current_idx].item(),
                    y2[current_idx].item(),
                )
                candidate_coords = (
                    x1[candidate_idx].item(),
                    y1[candidate_idx].item(),
                    x2[candidate_idx].item(),
                    y2[candidate_idx].item(),
                )

                # Compare coordinates lexicographically
                if candidate_coords > current_coords:
                    continue

            # Calculate intersection area
            candidate_box = boxes[candidate_idx]
            intersection = current_box.intersection(candidate_box).area

            # Calculate metric
            if match_metric == "IOU":
                union = current_area + areas[candidate_idx].item() - intersection
                metric = intersection / union if union > 0 else 0
            elif match_metric == "IOS":
                smaller = min(current_area, areas[candidate_idx].item())
                metric = intersection / smaller if smaller > 0 else 0
            else:
                raise ValueError("Invalid match_metric")

            # Suppress if overlap exceeds threshold
            if metric >= match_threshold:
                suppressed.add(candidate_idx)

    return keep


def batched_greedy_nmm(
    object_predictions_as_tensor: torch.tensor,
    match_metric: str = "IOU",
    match_threshold: float = 0.5,
):
    """Apply greedy version of non-maximum merging per category to avoid detecting too many overlapping bounding boxes
    for a given object.

    Args:
        object_predictions_as_tensor: (tensor) The location preds for the image
            along with the class predscores, Shape: [num_boxes,5].
        match_metric: (str) IOU or IOS
        match_threshold: (float) The overlap thresh for
            match metric.
    Returns:
        keep_to_merge_list: (Dict[int:List[int]]) mapping from prediction indices
        to keep to a list of prediction indices to be merged.
    """
    category_ids = object_predictions_as_tensor[:, 5].squeeze()
    keep_to_merge_list = {}
    for category_id in torch.unique(category_ids):
        curr_indices = torch.where(category_ids == category_id)[0]
        curr_keep_to_merge_list = greedy_nmm(object_predictions_as_tensor[curr_indices], match_metric, match_threshold)
        curr_indices_list = curr_indices.tolist()
        for curr_keep, curr_merge_list in curr_keep_to_merge_list.items():
            keep = curr_indices_list[curr_keep]
            merge_list = [curr_indices_list[curr_merge_ind] for curr_merge_ind in curr_merge_list]
            keep_to_merge_list[keep] = merge_list
    return keep_to_merge_list


def greedy_nmm(
    object_predictions_as_tensor: torch.Tensor,
    match_metric: str = "IOU",
    match_threshold: float = 0.5,
):
<<<<<<< HEAD
    """
    Optimized greedy non-maximum merging for axis-aligned bounding boxes using STRTree.
=======
    """Apply greedy version of non-maximum merging to avoid detecting too many overlapping bounding boxes for a given
    object.
>>>>>>> 075a5fdf

    Args:
        object_predictions_as_tensor: (tensor) The location preds for the image
            along with the class predscores, Shape: [num_boxes,5].
        match_metric: (str) IOU or IOS
        match_threshold: (float) The overlap thresh for match metric.
    Returns:
        keep_to_merge_list: (dict[int, list[int]]) mapping from prediction indices
        to keep to a list of prediction indices to be merged.
    """
    # Extract coordinates and scores as tensors
    x1 = object_predictions_as_tensor[:, 0]
    y1 = object_predictions_as_tensor[:, 1]
    x2 = object_predictions_as_tensor[:, 2]
    y2 = object_predictions_as_tensor[:, 3]
    scores = object_predictions_as_tensor[:, 4]

    # Calculate areas as tensor (vectorized operation)
    areas = (x2 - x1) * (y2 - y1)

    # Create Shapely boxes only once
    boxes = []
    for i in range(len(object_predictions_as_tensor)):
        boxes.append(
            box(
                x1[i].item(),  # Convert only individual values
                y1[i].item(),
                x2[i].item(),
                y2[i].item(),
            )
        )

    # Sort indices by score (descending) using torch
    sorted_idxs = torch.argsort(scores, descending=True).tolist()

    # Build STRtree
    tree = STRtree(boxes)

    keep_to_merge_list = {}
    suppressed = set()

    for current_idx in sorted_idxs:
        if current_idx in suppressed:
            continue

        current_box = boxes[current_idx]
        current_area = areas[current_idx].item()  # Convert only when needed

        # Query potential intersections using STRtree
        candidate_idxs = tree.query(current_box)

        merge_list = []
        for candidate_idx in candidate_idxs:
            if candidate_idx == current_idx or candidate_idx in suppressed:
                continue

            # Only consider candidates with lower or equal score
            if scores[candidate_idx] > scores[current_idx]:
                continue

            # For equal scores, use deterministic tie-breaking based on box coordinates
            if scores[candidate_idx] == scores[current_idx]:
                # Use box coordinates for stable ordering
                current_coords = (
                    x1[current_idx].item(),
                    y1[current_idx].item(),
                    x2[current_idx].item(),
                    y2[current_idx].item(),
                )
                candidate_coords = (
                    x1[candidate_idx].item(),
                    y1[candidate_idx].item(),
                    x2[candidate_idx].item(),
                    y2[candidate_idx].item(),
                )

                # Compare coordinates lexicographically
                if candidate_coords > current_coords:
                    continue

            # Calculate intersection area
            candidate_box = boxes[candidate_idx]
            intersection = current_box.intersection(candidate_box).area

            # Calculate metric
            if match_metric == "IOU":
                union = current_area + areas[candidate_idx].item() - intersection
                metric = intersection / union if union > 0 else 0
            elif match_metric == "IOS":
                smaller = min(current_area, areas[candidate_idx].item())
                metric = intersection / smaller if smaller > 0 else 0
            else:
                raise ValueError("Invalid match_metric")

            # Add to merge list if overlap exceeds threshold
            if metric >= match_threshold:
                merge_list.append(candidate_idx)
                suppressed.add(candidate_idx)

        keep_to_merge_list[int(current_idx)] = [int(idx) for idx in merge_list]

    return keep_to_merge_list


def batched_nmm(
    object_predictions_as_tensor: torch.Tensor,
    match_metric: str = "IOU",
    match_threshold: float = 0.5,
):
    """Apply non-maximum merging per category to avoid detecting too many overlapping bounding boxes for a given object.

    Args:
        object_predictions_as_tensor: (tensor) The location preds for the image
            along with the class predscores, Shape: [num_boxes,5].
        match_metric: (str) IOU or IOS
        match_threshold: (float) The overlap thresh for
            match metric.
    Returns:
        keep_to_merge_list: (Dict[int:List[int]]) mapping from prediction indices
        to keep to a list of prediction indices to be merged.
    """
    category_ids = object_predictions_as_tensor[:, 5].squeeze()
    keep_to_merge_list = {}
    for category_id in torch.unique(category_ids):
        curr_indices = torch.where(category_ids == category_id)[0]
        curr_keep_to_merge_list = nmm(object_predictions_as_tensor[curr_indices], match_metric, match_threshold)
        curr_indices_list = curr_indices.tolist()
        for curr_keep, curr_merge_list in curr_keep_to_merge_list.items():
            keep = curr_indices_list[curr_keep]
            merge_list = [curr_indices_list[curr_merge_ind] for curr_merge_ind in curr_merge_list]
            keep_to_merge_list[keep] = merge_list
    return keep_to_merge_list


def nmm(
    object_predictions_as_tensor: torch.Tensor,
    match_metric: str = "IOU",
    match_threshold: float = 0.5,
):
    """Apply non-maximum merging to avoid detecting too many overlapping bounding boxes for a given object.

    Args:
        object_predictions_as_tensor: (tensor) The location preds for the image
            along with the class predscores, Shape: [num_boxes,5].
        match_metric: (str) IOU or IOS
        match_threshold: (float) The overlap thresh for match metric.
    Returns:
        keep_to_merge_list: (Dict[int:List[int]]) mapping from prediction indices
        to keep to a list of prediction indices to be merged.
    """
    # Extract coordinates and scores as tensors
    x1 = object_predictions_as_tensor[:, 0]
    y1 = object_predictions_as_tensor[:, 1]
    x2 = object_predictions_as_tensor[:, 2]
    y2 = object_predictions_as_tensor[:, 3]
    scores = object_predictions_as_tensor[:, 4]

    # Calculate areas as tensor (vectorized operation)
    areas = (x2 - x1) * (y2 - y1)

    # Create Shapely boxes only once
    boxes = []
    for i in range(len(object_predictions_as_tensor)):
        boxes.append(
            box(
                x1[i].item(),  # Convert only individual values
                y1[i].item(),
                x2[i].item(),
                y2[i].item(),
            )
        )

    # Sort indices by score (descending) using torch
    sorted_idxs = torch.argsort(scores, descending=True).tolist()

    # Build STRtree
    tree = STRtree(boxes)

    keep_to_merge_list = {}
    merge_to_keep = {}

    for current_idx in sorted_idxs:
        current_box = boxes[current_idx]
        current_area = areas[current_idx].item()  # Convert only when needed

        # Query potential intersections using STRtree
        candidate_idxs = tree.query(current_box)

        matched_box_indices = []
        for candidate_idx in candidate_idxs:
            if candidate_idx == current_idx:
                continue

            # Only consider candidates with lower or equal score
            if scores[candidate_idx] > scores[current_idx]:
                continue

            # For equal scores, use deterministic tie-breaking based on box coordinates
            if scores[candidate_idx] == scores[current_idx]:
                # Use box coordinates for stable ordering
                current_coords = (
                    x1[current_idx].item(),
                    y1[current_idx].item(),
                    x2[current_idx].item(),
                    y2[current_idx].item(),
                )
                candidate_coords = (
                    x1[candidate_idx].item(),
                    y1[candidate_idx].item(),
                    x2[candidate_idx].item(),
                    y2[candidate_idx].item(),
                )

                # Compare coordinates lexicographically
                if candidate_coords > current_coords:
                    continue

            # Calculate intersection area
            candidate_box = boxes[candidate_idx]
            intersection = current_box.intersection(candidate_box).area

            # Calculate metric
            if match_metric == "IOU":
                union = current_area + areas[candidate_idx].item() - intersection
                metric = intersection / union if union > 0 else 0
            elif match_metric == "IOS":
                smaller = min(current_area, areas[candidate_idx].item())
                metric = intersection / smaller if smaller > 0 else 0
            else:
                raise ValueError("Invalid match_metric")

            # Add to matched list if overlap exceeds threshold
            if metric >= match_threshold:
                matched_box_indices.append(candidate_idx)

        # Convert current_idx to native Python int
        current_idx_native = int(current_idx)

        # Create keep_ind to merge_ind_list mapping
        if current_idx_native not in merge_to_keep:
            keep_to_merge_list[current_idx_native] = []

            for matched_box_idx in matched_box_indices:
                matched_box_idx_native = int(matched_box_idx)
                if matched_box_idx_native not in merge_to_keep:
                    keep_to_merge_list[current_idx_native].append(matched_box_idx_native)
                    merge_to_keep[matched_box_idx_native] = current_idx_native
        else:
            keep_idx = merge_to_keep[current_idx_native]
            for matched_box_idx in matched_box_indices:
                matched_box_idx_native = int(matched_box_idx)
                if (
                    matched_box_idx_native not in keep_to_merge_list.get(keep_idx, [])
                    and matched_box_idx_native not in merge_to_keep
                ):
                    if keep_idx not in keep_to_merge_list:
                        keep_to_merge_list[keep_idx] = []
                    keep_to_merge_list[keep_idx].append(matched_box_idx_native)
                    merge_to_keep[matched_box_idx_native] = keep_idx

    return keep_to_merge_list


class PostprocessPredictions:
    """Utilities for calculating IOU/IOS based match for given ObjectPredictions."""

    def __init__(
        self,
        match_threshold: float = 0.5,
        match_metric: str = "IOU",
        class_agnostic: bool = True,
    ):
        self.match_threshold = match_threshold
        self.class_agnostic = class_agnostic
        self.match_metric = match_metric

        check_requirements(["torch"])

    def __call__(self, predictions: list[ObjectPrediction]):
        raise NotImplementedError()


class NMSPostprocess(PostprocessPredictions):
    def __call__(
        self,
        object_predictions: list[ObjectPrediction],
    ):
        object_prediction_list = ObjectPredictionList(object_predictions)
        object_predictions_as_torch = object_prediction_list.totensor()
        if self.class_agnostic:
            keep = nms(
                object_predictions_as_torch, match_threshold=self.match_threshold, match_metric=self.match_metric
            )
        else:
            keep = batched_nms(
                object_predictions_as_torch, match_threshold=self.match_threshold, match_metric=self.match_metric
            )

        selected_object_predictions = object_prediction_list[keep].tolist()
        if not isinstance(selected_object_predictions, list):
            selected_object_predictions = [selected_object_predictions]

        return selected_object_predictions


class NMMPostprocess(PostprocessPredictions):
    def __call__(
        self,
        object_predictions: list[ObjectPrediction],
    ):
        object_prediction_list = ObjectPredictionList(object_predictions)
        object_predictions_as_torch = object_prediction_list.totensor()
        if self.class_agnostic:
            keep_to_merge_list = nmm(
                object_predictions_as_torch,
                match_threshold=self.match_threshold,
                match_metric=self.match_metric,
            )
        else:
            keep_to_merge_list = batched_nmm(
                object_predictions_as_torch,
                match_threshold=self.match_threshold,
                match_metric=self.match_metric,
            )

        selected_object_predictions = []
        for keep_ind, merge_ind_list in keep_to_merge_list.items():
            for merge_ind in merge_ind_list:
                if has_match(
                    object_prediction_list[keep_ind].tolist(),
                    object_prediction_list[merge_ind].tolist(),
                    self.match_metric,
                    self.match_threshold,
                ):
                    object_prediction_list[keep_ind] = merge_object_prediction_pair(
                        object_prediction_list[keep_ind].tolist(), object_prediction_list[merge_ind].tolist()
                    )
            selected_object_predictions.append(object_prediction_list[keep_ind].tolist())

        return selected_object_predictions


class GreedyNMMPostprocess(PostprocessPredictions):
    def __call__(
        self,
        object_predictions: list[ObjectPrediction],
    ):
        object_prediction_list = ObjectPredictionList(object_predictions)
        object_predictions_as_torch = object_prediction_list.totensor()
        if self.class_agnostic:
            keep_to_merge_list = greedy_nmm(
                object_predictions_as_torch,
                match_threshold=self.match_threshold,
                match_metric=self.match_metric,
            )
        else:
            keep_to_merge_list = batched_greedy_nmm(
                object_predictions_as_torch,
                match_threshold=self.match_threshold,
                match_metric=self.match_metric,
            )

        selected_object_predictions = []
        for keep_ind, merge_ind_list in keep_to_merge_list.items():
            for merge_ind in merge_ind_list:
                if has_match(
                    object_prediction_list[keep_ind].tolist(),
                    object_prediction_list[merge_ind].tolist(),
                    self.match_metric,
                    self.match_threshold,
                ):
                    object_prediction_list[keep_ind] = merge_object_prediction_pair(
                        object_prediction_list[keep_ind].tolist(), object_prediction_list[merge_ind].tolist()
                    )
            selected_object_predictions.append(object_prediction_list[keep_ind].tolist())

        return selected_object_predictions


class LSNMSPostprocess(PostprocessPredictions):
    # https://github.com/remydubois/lsnms/blob/10b8165893db5bfea4a7cb23e268a502b35883cf/lsnms/nms.py#L62
    def __call__(
        self,
        object_predictions: list[ObjectPrediction],
    ):
        try:
            from lsnms import nms
        except ModuleNotFoundError:
            raise ModuleNotFoundError(
                'Please run "pip install lsnms>0.3.1" to install lsnms first for lsnms utilities.'
            )

        if self.match_metric == "IOS":
            NotImplementedError(f"match_metric={self.match_metric} is not supported for LSNMSPostprocess")

        logger.warning("LSNMSPostprocess is experimental and not recommended to use.")

        object_prediction_list = ObjectPredictionList(object_predictions)
        object_predictions_as_numpy = object_prediction_list.tonumpy()

        boxes = object_predictions_as_numpy[:, :4]
        scores = object_predictions_as_numpy[:, 4]
        class_ids = object_predictions_as_numpy[:, 5].astype("uint8")

        keep = nms(
            boxes, scores, iou_threshold=self.match_threshold, class_ids=None if self.class_agnostic else class_ids
        )

        selected_object_predictions = object_prediction_list[keep].tolist()
        if not isinstance(selected_object_predictions, list):
            selected_object_predictions = [selected_object_predictions]

        return selected_object_predictions<|MERGE_RESOLUTION|>--- conflicted
+++ resolved
@@ -41,12 +41,8 @@
     match_metric: str = "IOU",
     match_threshold: float = 0.5,
 ):
-<<<<<<< HEAD
     """
     Optimized non-maximum suppression for axis-aligned bounding boxes using STRTree.
-=======
-    """Apply non-maximum suppression to avoid detecting too many overlapping bounding boxes for a given object.
->>>>>>> 075a5fdf
 
     Args:
         predictions: (tensor) The location preds for the image along with the class
@@ -185,13 +181,8 @@
     match_metric: str = "IOU",
     match_threshold: float = 0.5,
 ):
-<<<<<<< HEAD
     """
     Optimized greedy non-maximum merging for axis-aligned bounding boxes using STRTree.
-=======
-    """Apply greedy version of non-maximum merging to avoid detecting too many overlapping bounding boxes for a given
-    object.
->>>>>>> 075a5fdf
 
     Args:
         object_predictions_as_tensor: (tensor) The location preds for the image
