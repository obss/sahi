--- conflicted
+++ resolved
@@ -34,15 +34,6 @@
 )
 from sahi.utils.file import Path, increment_path, list_files, save_json, save_pickle
 
-<<<<<<< HEAD
-MODEL_TYPE_TO_MODEL_CLASS_NAME = {
-    "mmdet": "MmdetDetectionModel",
-    "yolov5": "Yolov5DetectionModel",
-    "detectron2": "Detectron2DetectionModel",
-    "torchvision": "TorchVisionDetectionModel",
-}
-=======
->>>>>>> 02949de3
 POSTPROCESS_NAME_TO_CLASS = {
     "GREEDYNMM": GreedyNMMPostprocess,
     "NMM": NMMPostprocess,
