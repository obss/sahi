# OBSS SAHI Tool
# Code written by Fatih C Akyon, 2020.

import logging
import os
import time
<<<<<<< HEAD
import math
from typing import List, Optional
=======
from typing import Generator, List, Optional, Union

from PIL import Image
>>>>>>> 1240bab3

from sahi.utils.import_utils import is_available

# TODO: This does nothing for this module. The issue named here does not exist
# https://github.com/obss/sahi/issues/526
if is_available("torch"):
    import torch  # noqa: F401

from functools import cmp_to_key

import numpy as np
from tqdm import tqdm

from sahi.auto_model import AutoDetectionModel
from sahi.models.base import DetectionModel
from sahi.postprocess.combine import (
    GreedyNMMPostprocess,
    LSNMSPostprocess,
    NMMPostprocess,
    NMSPostprocess,
    PostprocessPredictions,
)
from sahi.prediction import ObjectPrediction, PredictionResult
from sahi.slicing import slice_image
from sahi.utils.coco import Coco, CocoImage
from sahi.utils.cv import (
    IMAGE_EXTENSIONS,
    VIDEO_EXTENSIONS,
    crop_object_predictions,
    cv2,
    get_video_reader,
    read_image_as_pil,
    visualize_object_predictions,
)
from sahi.utils.file import Path, increment_path, list_files, save_json, save_pickle
from sahi.utils.import_utils import check_requirements

POSTPROCESS_NAME_TO_CLASS = {
    "GREEDYNMM": GreedyNMMPostprocess,
    "NMM": NMMPostprocess,
    "NMS": NMSPostprocess,
    "LSNMS": LSNMSPostprocess,
}

LOW_MODEL_CONFIDENCE = 0.1


logger = logging.getLogger(__name__)


def get_prediction(
    image,
    detection_model,
    shift_amount: list = [0, 0],
    full_shape=None,
    postprocess: Optional[PostprocessPredictions] = None,
    verbose: int = 0,
) -> PredictionResult:
    """
    Function for performing prediction for given image using given detection_model.

    Arguments:
        image: str or np.ndarray
            Location of image or numpy image matrix to slice
        detection_model: model.DetectionMode
        shift_amount: List
            To shift the box and mask predictions from sliced image to full
            sized image, should be in the form of [shift_x, shift_y]
        full_shape: List
            Size of the full image, should be in the form of [height, width]
        postprocess: sahi.postprocess.combine.PostprocessPredictions
        verbose: int
            0: no print (default)
            1: print prediction duration

    Returns:
        A dict with fields:
            object_prediction_list: a list of ObjectPrediction
            durations_in_seconds: a dict containing elapsed times for profiling
    """
    durations_in_seconds = dict()

    # read image as pil
    # image_as_pil = read_image_as_pil(image)
    # get prediction
    time_start = time.time()
    # detection_model.perform_inference(np.ascontiguousarray(image_as_pil))
    detection_model.perform_inference(image)
    time_end = time.time() - time_start
    durations_in_seconds["prediction"] = time_end

    # process prediction
    time_start = time.time()
    # works only with 1 batch
    detection_model.convert_original_predictions(
        shift_amount=shift_amount,
        full_shape=full_shape,
    )
    object_prediction_list: List[ObjectPrediction] = detection_model.object_prediction_list_per_image
    # postprocess matching predictions
    if postprocess is not None:
        object_prediction_list = postprocess(object_prediction_list)
    time_end = time.time() - time_start
    durations_in_seconds["postprocess"] = time_end

    if verbose == 1:
        print(
            "Prediction performed in",
            durations_in_seconds["prediction"],
            "seconds.",
        )

    return PredictionResult(
        image=image, object_prediction_list=object_prediction_list, durations_in_seconds=durations_in_seconds
    )


def get_sliced_prediction(
    image,
    detection_model=None,
    slice_height: Optional[int] = None,
    slice_width: Optional[int] = None,
    overlap_height_ratio: float = 0.2,
    overlap_width_ratio: float = 0.2,
    perform_standard_pred: bool = True,
    postprocess_type: str = "GREEDYNMM",
    postprocess_match_metric: str = "IOS",
    postprocess_match_threshold: float = 0.5,
    postprocess_class_agnostic: bool = False,
    verbose: int = 1,
    merge_buffer_length: Optional[int] = None,
    auto_slice_resolution: bool = True,
<<<<<<< HEAD
    slice_export_prefix: str = None,
    slice_dir: str = None,
    num_batch: int = 1
=======
    slice_export_prefix: Optional[str] = None,
    slice_dir: Optional[str] = None,
>>>>>>> 1240bab3
) -> PredictionResult:
    """
    Function for slice image + get predicion for each slice + combine predictions in full image.

    Args:
        image: str or np.ndarray
            Location of image or numpy image matrix to slice
        detection_model: model.DetectionModel
        slice_height: int
            Height of each slice.  Defaults to ``None``.
        slice_width: int
            Width of each slice.  Defaults to ``None``.
        overlap_height_ratio: float
            Fractional overlap in height of each window (e.g. an overlap of 0.2 for a window
            of size 512 yields an overlap of 102 pixels).
            Default to ``0.2``.
        overlap_width_ratio: float
            Fractional overlap in width of each window (e.g. an overlap of 0.2 for a window
            of size 512 yields an overlap of 102 pixels).
            Default to ``0.2``.
        perform_standard_pred: bool
            Perform a standard prediction on top of sliced predictions to increase large object
            detection accuracy. Default: True.
        postprocess_type: str
            Type of the postprocess to be used after sliced inference while merging/eliminating predictions.
            Options are 'NMM', 'GREEDYNMM' or 'NMS'. Default is 'GREEDYNMM'.
        postprocess_match_metric: str
            Metric to be used during object prediction matching after sliced prediction.
            'IOU' for intersection over union, 'IOS' for intersection over smaller area.
        postprocess_match_threshold: float
            Sliced predictions having higher iou than postprocess_match_threshold will be
            postprocessed after sliced prediction.
        postprocess_class_agnostic: bool
            If True, postprocess will ignore category ids.
        verbose: int
            0: no print
            1: print number of slices (default)
            2: print number of slices and slice/prediction durations
        merge_buffer_length: int
            The length of buffer for slices to be used during sliced prediction, which is suitable for low memory.
            It may affect the AP if it is specified. The higher the amount, the closer results to the non-buffered.
            scenario. See [the discussion](https://github.com/obss/sahi/pull/445).
        auto_slice_resolution: bool
            if slice parameters (slice_height, slice_width) are not given,
            it enables automatically calculate these params from image resolution and orientation.
        slice_export_prefix: str
            Prefix for the exported slices. Defaults to None.
        slice_dir: str
            Directory to save the slices. Defaults to None.

    Returns:
        A Dict with fields:
            object_prediction_list: a list of sahi.prediction.ObjectPrediction
            durations_in_seconds: a dict containing elapsed times for profiling
    """

    # for profiling
    durations_in_seconds = dict()

    # # currently only 1 batch supported
    # num_batch = 1
    # create slices from full image
    time_start = time.time()
    slice_image_result = slice_image(
        image=image,
        output_file_name=slice_export_prefix,
        output_dir=slice_dir,
        slice_height=slice_height,
        slice_width=slice_width,
        overlap_height_ratio=overlap_height_ratio,
        overlap_width_ratio=overlap_width_ratio,
        auto_slice_resolution=auto_slice_resolution,
    )

    num_slices = len(slice_image_result)
    time_end = time.time() - time_start
    durations_in_seconds["slice"] = time_end

    # init match postprocess instance
    if postprocess_type not in POSTPROCESS_NAME_TO_CLASS.keys():
        raise ValueError(
            f"postprocess_type should be one of {list(POSTPROCESS_NAME_TO_CLASS.keys())} but given as {postprocess_type}"
        )
    elif postprocess_type == "UNIONMERGE":
        # deprecated in v0.9.3
        raise ValueError("'UNIONMERGE' postprocess_type is deprecated, use 'GREEDYNMM' instead.")
    postprocess_constructor = POSTPROCESS_NAME_TO_CLASS[postprocess_type]
    postprocess = postprocess_constructor(
        match_threshold=postprocess_match_threshold,
        match_metric=postprocess_match_metric,
        class_agnostic=postprocess_class_agnostic,
    )

    # create prediction input
    # num_group = int(num_slices / num_batch)
    num_group = math.ceil(num_slices / num_batch)
    if verbose == 1 or verbose == 2:
        tqdm.write(f"Performing prediction on {num_slices} slices.")
    object_prediction_list = []
    # perform sliced prediction
    for group_ind in range(num_group):
        # prepare batch (currently supports only 1 batch)
        image_list = []
        shift_amount_list = []
        for image_ind in range(num_batch):
            if (group_ind * num_batch + image_ind) >= num_slices:
                break
            # image_list.append(slice_image_result.images[group_ind * num_batch + image_ind])
            img_slice = slice_image_result.images[group_ind * num_batch + image_ind]
            img_slice = img_slice[:,:,::-1]
            image_list.append(img_slice)
            shift_amount_list.append(slice_image_result.starting_pixels[group_ind * num_batch + image_ind])
        # perform batch prediction
        num_full = len(image_list)
        prediction_result = get_prediction(
            image=image_list,
            detection_model=detection_model,
            shift_amount=shift_amount_list,
            full_shape=[[
                slice_image_result.original_image_height,
                slice_image_result.original_image_width,
            ]] * num_full,
        )
        
        # convert sliced predictions to full predictions
        for object_prediction_per in prediction_result.object_prediction_list:

            if len(object_prediction_per) != 0:  # if not empty
                for object_prediction in object_prediction_per:
                    object_prediction_list.append(object_prediction.get_shifted_object_prediction())

        # merge matching predictions during sliced prediction
        if merge_buffer_length is not None and len(object_prediction_list) > merge_buffer_length:
            object_prediction_list = postprocess(object_prediction_list)

    # perform standard prediction
    if num_slices > 1 and perform_standard_pred:
        prediction_result = get_prediction(
            image=[np.array(image)],
            detection_model=detection_model,
            shift_amount=[0, 0],
            full_shape=[
                slice_image_result.original_image_height,
                slice_image_result.original_image_width,
            ],
            postprocess=None,
        )
        if len(prediction_result.object_prediction_list) != 0:
            for _predicion_result in prediction_result.object_prediction_list:
                object_prediction_list.extend(_predicion_result)

    # merge matching predictions
    if len(object_prediction_list) > 1:
        object_prediction_list = postprocess(object_prediction_list)

    time_end = time.time() - time_start
    durations_in_seconds["prediction"] = time_end

    if verbose == 2:
        print(
            "Slicing performed in",
            durations_in_seconds["slice"],
            "seconds.",
        )
        print(
            "Prediction performed in",
            durations_in_seconds["prediction"],
            "seconds.",
        )

    return PredictionResult(
        image=image, object_prediction_list=object_prediction_list, durations_in_seconds=durations_in_seconds
    )


def bbox_sort(a, b, thresh):
    """
    a, b  - function receives two bounding bboxes

    thresh - the threshold takes into account how far two bounding bboxes differ in
    Y where thresh is the threshold we set for the
    minimum allowable difference in height between adjacent bboxes
    and sorts them by the X coordinate
    """

    bbox_a = a
    bbox_b = b

    if abs(bbox_a[1] - bbox_b[1]) <= thresh:
        return bbox_a[0] - bbox_b[0]

    return bbox_a[1] - bbox_b[1]


def agg_prediction(result: PredictionResult, thresh):
    coord_list = []
    res = result.to_coco_annotations()
    for ann in res:
        current_bbox = ann["bbox"]
        x = current_bbox[0]
        y = current_bbox[1]
        w = current_bbox[2]
        h = current_bbox[3]

        coord_list.append((x, y, w, h))
    cnts = sorted(coord_list, key=cmp_to_key(lambda a, b: bbox_sort(a, b, thresh)))
    for pred in range(len(res) - 1):
        res[pred]["image_id"] = cnts.index(tuple(res[pred]["bbox"]))

    return res


def predict(
    detection_model: Optional[DetectionModel] = None,
    model_type: str = "ultralytics",
    model_path: Optional[str] = None,
    model_config_path: Optional[str] = None,
    model_confidence_threshold: float = 0.25,
    model_device: Optional[str] = None,
    model_category_mapping: Optional[dict] = None,
    model_category_remapping: Optional[dict] = None,
    source: Optional[str] = None,
    no_standard_prediction: bool = False,
    no_sliced_prediction: bool = False,
    image_size: Optional[int] = None,
    slice_height: int = 512,
    slice_width: int = 512,
    overlap_height_ratio: float = 0.2,
    overlap_width_ratio: float = 0.2,
    postprocess_type: str = "GREEDYNMM",
    postprocess_match_metric: str = "IOS",
    postprocess_match_threshold: float = 0.5,
    postprocess_class_agnostic: bool = False,
    novisual: bool = False,
    view_video: bool = False,
    frame_skip_interval: int = 0,
    export_pickle: bool = False,
    export_crop: bool = False,
    dataset_json_path: Optional[str] = None,
    project: str = "runs/predict",
    name: str = "exp",
    visual_bbox_thickness: Optional[int] = None,
    visual_text_size: Optional[float] = None,
    visual_text_thickness: Optional[int] = None,
    visual_hide_labels: bool = False,
    visual_hide_conf: bool = False,
    visual_export_format: str = "png",
    verbose: int = 1,
    return_dict: bool = False,
    force_postprocess_type: bool = False,
    num_batch: int = 1,
    **kwargs,
):
    """
    Performs prediction for all present images in given folder.

    Args:
        detection_model: sahi.model.DetectionModel
            Optionally provide custom DetectionModel to be used for inference. When provided,
            model_type, model_path, config_path, model_device, model_category_mapping, image_size
            params will be ignored
        model_type: str
            mmdet for 'MmdetDetectionModel', 'yolov5' for 'Yolov5DetectionModel'.
        model_path: str
            Path for the model weight
        model_config_path: str
            Path for the detection model config file
        model_confidence_threshold: float
            All predictions with score < model_confidence_threshold will be discarded.
        model_device: str
            Torch device, "cpu" or "cuda"
        model_category_mapping: dict
            Mapping from category id (str) to category name (str) e.g. {"1": "pedestrian"}
        model_category_remapping: dict: str to int
            Remap category ids after performing inference
        source: str
            Folder directory that contains images or path of the image to be predicted. Also video to be predicted.
        no_standard_prediction: bool
            Dont perform standard prediction. Default: False.
        no_sliced_prediction: bool
            Dont perform sliced prediction. Default: False.
        image_size: int
            Input image size for each inference (image is scaled by preserving asp. rat.).
        slice_height: int
            Height of each slice.  Defaults to ``512``.
        slice_width: int
            Width of each slice.  Defaults to ``512``.
        overlap_height_ratio: float
            Fractional overlap in height of each window (e.g. an overlap of 0.2 for a window
            of size 512 yields an overlap of 102 pixels).
            Default to ``0.2``.
        overlap_width_ratio: float
            Fractional overlap in width of each window (e.g. an overlap of 0.2 for a window
            of size 512 yields an overlap of 102 pixels).
            Default to ``0.2``.
        postprocess_type: str
            Type of the postprocess to be used after sliced inference while merging/eliminating predictions.
            Options are 'NMM', 'GREEDYNMM', 'LSNMS' or 'NMS'. Default is 'GREEDYNMM'.
        postprocess_match_metric: str
            Metric to be used during object prediction matching after sliced prediction.
            'IOU' for intersection over union, 'IOS' for intersection over smaller area.
        postprocess_match_threshold: float
            Sliced predictions having higher iou than postprocess_match_threshold will be
            postprocessed after sliced prediction.
        postprocess_class_agnostic: bool
            If True, postprocess will ignore category ids.
        novisual: bool
            Dont export predicted video/image visuals.
        view_video: bool
            View result of prediction during video inference.
        frame_skip_interval: int
            If view_video or export_visual is slow, you can process one frames of 3(for exp: --frame_skip_interval=3).
        export_pickle: bool
            Export predictions as .pickle
        export_crop: bool
            Export predictions as cropped images.
        dataset_json_path: str
            If coco file path is provided, detection results will be exported in coco json format.
        project: str
            Save results to project/name.
        name: str
            Save results to project/name.
        visual_bbox_thickness: int
        visual_text_size: float
        visual_text_thickness: int
        visual_hide_labels: bool
        visual_hide_conf: bool
        visual_export_format: str
            Can be specified as 'jpg' or 'png'
        verbose: int
            0: no print
            1: print slice/prediction durations, number of slices
            2: print model loading/file exporting durations
        return_dict: bool
            If True, returns a dict with 'export_dir' field.
        force_postprocess_type: bool
            If True, auto postprocess check will e disabled
    """
    # assert prediction type
    if no_standard_prediction and no_sliced_prediction:
        raise ValueError("'no_standard_prediction' and 'no_sliced_prediction' cannot be True at the same time.")

    # auto postprocess type
    if not force_postprocess_type and model_confidence_threshold < LOW_MODEL_CONFIDENCE and postprocess_type != "NMS":
        logger.warning(
            f"Switching postprocess type/metric to NMS/IOU since confidence threshold is low ({model_confidence_threshold})."
        )
        postprocess_type = "NMS"
        postprocess_match_metric = "IOU"

    # for profiling
    durations_in_seconds = dict()

    # init export directories
    save_dir = Path(increment_path(Path(project) / name, exist_ok=False))  # increment run
    crop_dir = save_dir / "crops"
    visual_dir = save_dir / "visuals"
    visual_with_gt_dir = save_dir / "visuals_with_gt"
    pickle_dir = save_dir / "pickles"
    if not novisual or export_pickle or export_crop or dataset_json_path is not None:
        save_dir.mkdir(parents=True, exist_ok=True)  # make dir

    # init image iterator
    # TODO: rewrite this as iterator class as in https://github.com/ultralytics/yolov5/blob/d059d1da03aee9a3c0059895aa4c7c14b7f25a9e/utils/datasets.py#L178
    source_is_video = False
    num_frames = None
    image_iterator: Union[list[str], Generator[Image.Image, None, None]]
    if dataset_json_path and source:
        coco: Coco = Coco.from_coco_dict_or_path(dataset_json_path)
        image_iterator = [str(Path(source) / Path(coco_image.file_name)) for coco_image in coco.images]
        coco_json = []
    elif source and os.path.isdir(source):
        image_iterator = list_files(directory=source, contains=IMAGE_EXTENSIONS, verbose=verbose)
    elif source and Path(source).suffix in VIDEO_EXTENSIONS:
        source_is_video = True
        read_video_frame, output_video_writer, video_file_name, num_frames = get_video_reader(
            source, str(save_dir), frame_skip_interval, not novisual, view_video
        )
        image_iterator = read_video_frame
    elif source:
        image_iterator = [source]
    else:
        logger.error("No valid input given to predict function")
        return

    # init model instance
    time_start = time.time()
    if detection_model is None:
        detection_model = AutoDetectionModel.from_pretrained(
            model_type=model_type,
            model_path=model_path,
            config_path=model_config_path,
            confidence_threshold=model_confidence_threshold,
            device=model_device,
            category_mapping=model_category_mapping,
            category_remapping=model_category_remapping,
            load_at_init=False,
            image_size=image_size,
            **kwargs,
        )
        detection_model.load_model()
    time_end = time.time() - time_start
    durations_in_seconds["model_load"] = time_end

    # iterate over source images
    durations_in_seconds["prediction"] = 0
    durations_in_seconds["slice"] = 0

    input_type_str = "video frames" if source_is_video else "images"
    for ind, image_path in enumerate(
        tqdm(image_iterator, f"Performing inference on {input_type_str}", total=num_frames)
    ):
        # Source is an image: Iterating over Image objects
        if source and source_is_video:
            video_name = Path(source).stem
            relative_filepath = video_name + "_frame_" + str(ind)
        elif isinstance(image_path, Image.Image):
            raise RuntimeError("Source is not a video, but image is still an Image object ")
        elif source and os.path.isdir(source):  # preserve source folder structure in export
            relative_filepath = str(Path(image_path)).split(str(Path(source)))[-1]
            relative_filepath = relative_filepath[1:] if relative_filepath[0] == os.sep else relative_filepath
        else:  # no process if source is single file
            relative_filepath = Path(image_path).name

        filename_without_extension = Path(relative_filepath).stem

        # load image
        image_as_pil = read_image_as_pil(image_path)

        # perform prediction
        if not no_sliced_prediction:
            # get sliced prediction
            prediction_result = get_sliced_prediction(
                image=image_as_pil,
                detection_model=detection_model,
                slice_height=slice_height,
                slice_width=slice_width,
                overlap_height_ratio=overlap_height_ratio,
                overlap_width_ratio=overlap_width_ratio,
                perform_standard_pred=not no_standard_prediction,
                postprocess_type=postprocess_type,
                postprocess_match_metric=postprocess_match_metric,
                postprocess_match_threshold=postprocess_match_threshold,
                postprocess_class_agnostic=postprocess_class_agnostic,
                verbose=1 if verbose else 0,
                num_batch = num_batch,
            )
            object_prediction_list = prediction_result.object_prediction_list
            if prediction_result.durations_in_seconds:
                durations_in_seconds["slice"] += prediction_result.durations_in_seconds["slice"]
        else:
            # get standard prediction
            prediction_result = get_prediction(
                image=image_as_pil,
                detection_model=detection_model,
                shift_amount=[0, 0],
                full_shape=None,
                postprocess=None,
                verbose=0,
            )
            object_prediction_list = prediction_result.object_prediction_list

        durations_in_seconds["prediction"] += prediction_result.durations_in_seconds["prediction"]
        # Show prediction time
        if verbose:
            tqdm.write(
                "Prediction time is: {:.2f} ms".format(prediction_result.durations_in_seconds["prediction"] * 1000)
            )

        if dataset_json_path:
            if source_is_video is True:
                raise NotImplementedError("Video input type not supported with coco formatted dataset json")

            # append predictions in coco format
            for object_prediction in object_prediction_list:
                coco_prediction = object_prediction.to_coco_prediction()
                coco_prediction.image_id = coco.images[ind].id
                coco_prediction_json = coco_prediction.json
                if coco_prediction_json["bbox"]:
                    coco_json.append(coco_prediction_json)
            if not novisual:
                # convert ground truth annotations to object_prediction_list
                coco_image: CocoImage = coco.images[ind]
                object_prediction_gt_list: List[ObjectPrediction] = []
                for coco_annotation in coco_image.annotations:
                    coco_annotation_dict = coco_annotation.json
                    category_name = coco_annotation.category_name
                    full_shape = [coco_image.height, coco_image.width]
                    object_prediction_gt = ObjectPrediction.from_coco_annotation_dict(
                        annotation_dict=coco_annotation_dict, category_name=category_name, full_shape=full_shape
                    )
                    object_prediction_gt_list.append(object_prediction_gt)
                # export visualizations with ground truths
                output_dir = str(visual_with_gt_dir / Path(relative_filepath).parent)
                color = (0, 255, 0)  # original annotations in green
                result = visualize_object_predictions(
                    np.ascontiguousarray(image_as_pil),
                    object_prediction_list=object_prediction_gt_list,
                    rect_th=visual_bbox_thickness,
                    text_size=visual_text_size,
                    text_th=visual_text_thickness,
                    color=color,
                    hide_labels=visual_hide_labels,
                    hide_conf=visual_hide_conf,
                    output_dir=None,
                    file_name=None,
                    export_format=None,
                )
                color = (255, 0, 0)  # model predictions in red
                _ = visualize_object_predictions(
                    result["image"],
                    object_prediction_list=object_prediction_list,
                    rect_th=visual_bbox_thickness,
                    text_size=visual_text_size,
                    text_th=visual_text_thickness,
                    color=color,
                    hide_labels=visual_hide_labels,
                    hide_conf=visual_hide_conf,
                    output_dir=output_dir,
                    file_name=filename_without_extension,
                    export_format=visual_export_format,
                )

        time_start = time.time()
        # export prediction boxes
        if export_crop:
            output_dir = str(crop_dir / Path(relative_filepath).parent)
            crop_object_predictions(
                image=np.ascontiguousarray(image_as_pil),
                object_prediction_list=object_prediction_list,
                output_dir=output_dir,
                file_name=filename_without_extension,
                export_format=visual_export_format,
            )
        # export prediction list as pickle
        if export_pickle:
            save_path = str(pickle_dir / Path(relative_filepath).parent / (filename_without_extension + ".pickle"))
            save_pickle(data=object_prediction_list, save_path=save_path)

        # export visualization
        if not novisual or view_video:
            output_dir = str(visual_dir / Path(relative_filepath).parent)
            result = visualize_object_predictions(
                np.ascontiguousarray(image_as_pil),
                object_prediction_list=object_prediction_list,
                rect_th=visual_bbox_thickness,
                text_size=visual_text_size,
                text_th=visual_text_thickness,
                hide_labels=visual_hide_labels,
                hide_conf=visual_hide_conf,
                output_dir=output_dir if not source_is_video else None,
                file_name=filename_without_extension,
                export_format=visual_export_format,
            )
            if not novisual and source_is_video:  # export video
                if output_video_writer is None:
                    raise RuntimeError("Output video writer could not be created")
                output_video_writer.write(cv2.cvtColor(result["image"], cv2.COLOR_RGB2BGR))

        # render video inference
        if view_video:
            cv2.imshow("Prediction of {}".format(str(video_file_name)), result["image"])
            cv2.waitKey(1)

        time_end = time.time() - time_start
        durations_in_seconds["export_files"] = time_end

    # export coco results
    if dataset_json_path:
        save_path = str(save_dir / "result.json")
        save_json(coco_json, save_path)

    if not novisual or export_pickle or export_crop or dataset_json_path is not None:
        print(f"Prediction results are successfully exported to {save_dir}")

    # print prediction duration
    if verbose == 2:
        print(
            "Model loaded in",
            durations_in_seconds["model_load"],
            "seconds.",
        )
        print(
            "Slicing performed in",
            durations_in_seconds["slice"],
            "seconds.",
        )
        print(
            "Prediction performed in",
            durations_in_seconds["prediction"],
            "seconds.",
        )
        if not novisual:
            print(
                "Exporting performed in",
                durations_in_seconds["export_files"],
                "seconds.",
            )

    if return_dict:
        return {"export_dir": save_dir}


def predict_fiftyone(
    model_type: str = "mmdet",
    model_path: Optional[str] = None,
    model_config_path: Optional[str] = None,
    model_confidence_threshold: float = 0.25,
    model_device: Optional[str] = None,
    model_category_mapping: Optional[dict] = None,
    model_category_remapping: Optional[dict] = None,
    dataset_json_path: str = "",
    image_dir: str = "",
    no_standard_prediction: bool = False,
    no_sliced_prediction: bool = False,
    image_size: Optional[int] = None,
    slice_height: int = 256,
    slice_width: int = 256,
    overlap_height_ratio: float = 0.2,
    overlap_width_ratio: float = 0.2,
    postprocess_type: str = "GREEDYNMM",
    postprocess_match_metric: str = "IOS",
    postprocess_match_threshold: float = 0.5,
    postprocess_class_agnostic: bool = False,
    verbose: int = 1,
):
    """
    Performs prediction for all present images in given folder.

    Args:
        model_type: str
            mmdet for 'MmdetDetectionModel', 'yolov5' for 'Yolov5DetectionModel'.
        model_path: str
            Path for the model weight
        model_config_path: str
            Path for the detection model config file
        model_confidence_threshold: float
            All predictions with score < model_confidence_threshold will be discarded.
        model_device: str
            Torch device, "cpu" or "cuda"
        model_category_mapping: dict
            Mapping from category id (str) to category name (str) e.g. {"1": "pedestrian"}
        model_category_remapping: dict: str to int
            Remap category ids after performing inference
        dataset_json_path: str
            If coco file path is provided, detection results will be exported in coco json format.
        image_dir: str
            Folder directory that contains images or path of the image to be predicted.
        no_standard_prediction: bool
            Dont perform standard prediction. Default: False.
        no_sliced_prediction: bool
            Dont perform sliced prediction. Default: False.
        image_size: int
            Input image size for each inference (image is scaled by preserving asp. rat.).
        slice_height: int
            Height of each slice.  Defaults to ``256``.
        slice_width: int
            Width of each slice.  Defaults to ``256``.
        overlap_height_ratio: float
            Fractional overlap in height of each window (e.g. an overlap of 0.2 for a window
            of size 256 yields an overlap of 51 pixels).
            Default to ``0.2``.
        overlap_width_ratio: float
            Fractional overlap in width of each window (e.g. an overlap of 0.2 for a window
            of size 256 yields an overlap of 51 pixels).
            Default to ``0.2``.
        postprocess_type: str
            Type of the postprocess to be used after sliced inference while merging/eliminating predictions.
            Options are 'NMM', 'GREEDYNMM' or 'NMS'. Default is 'GREEDYNMM'.
        postprocess_match_metric: str
            Metric to be used during object prediction matching after sliced prediction.
            'IOU' for intersection over union, 'IOS' for intersection over smaller area.
        postprocess_match_metric: str
            Metric to be used during object prediction matching after sliced prediction.
            'IOU' for intersection over union, 'IOS' for intersection over smaller area.
        postprocess_match_threshold: float
            Sliced predictions having higher iou than postprocess_match_threshold will be
            postprocessed after sliced prediction.
        postprocess_class_agnostic: bool
            If True, postprocess will ignore category ids.
        verbose: int
            0: no print
            1: print slice/prediction durations, number of slices, model loading/file exporting durations
    """
    check_requirements(["fiftyone"])

    from sahi.utils.fiftyone import create_fiftyone_dataset_from_coco_file, fo

    # assert prediction type
    if no_standard_prediction and no_sliced_prediction:
        raise ValueError("'no_standard_pred' and 'no_sliced_prediction' cannot be True at the same time.")
    # for profiling
    durations_in_seconds = dict()

    dataset = create_fiftyone_dataset_from_coco_file(image_dir, dataset_json_path)

    # init model instance
    time_start = time.time()
    detection_model = AutoDetectionModel.from_pretrained(
        model_type=model_type,
        model_path=model_path,
        config_path=model_config_path,
        confidence_threshold=model_confidence_threshold,
        device=model_device,
        category_mapping=model_category_mapping,
        category_remapping=model_category_remapping,
        load_at_init=False,
        image_size=image_size,
    )
    detection_model.load_model()
    time_end = time.time() - time_start
    durations_in_seconds["model_load"] = time_end

    # iterate over source images
    durations_in_seconds["prediction"] = 0
    durations_in_seconds["slice"] = 0
    # Add predictions to samples
    with fo.ProgressBar() as pb:
        for sample in pb(dataset):
            # perform prediction
            if not no_sliced_prediction:
                # get sliced prediction
                prediction_result = get_sliced_prediction(
                    image=sample.filepath,
                    detection_model=detection_model,
                    slice_height=slice_height,
                    slice_width=slice_width,
                    overlap_height_ratio=overlap_height_ratio,
                    overlap_width_ratio=overlap_width_ratio,
                    perform_standard_pred=not no_standard_prediction,
                    postprocess_type=postprocess_type,
                    postprocess_match_threshold=postprocess_match_threshold,
                    postprocess_match_metric=postprocess_match_metric,
                    postprocess_class_agnostic=postprocess_class_agnostic,
                    verbose=verbose,
                )
                durations_in_seconds["slice"] += prediction_result.durations_in_seconds["slice"]
            else:
                # get standard prediction
                prediction_result = get_prediction(
                    image=sample.filepath,
                    detection_model=detection_model,
                    shift_amount=[0, 0],
                    full_shape=None,
                    postprocess=None,
                    verbose=0,
                )
                durations_in_seconds["prediction"] += prediction_result.durations_in_seconds["prediction"]

            # Save predictions to dataset
            sample[model_type] = fo.Detections(detections=prediction_result.to_fiftyone_detections())
            sample.save()

    # print prediction duration
    if verbose == 1:
        print(
            "Model loaded in",
            durations_in_seconds["model_load"],
            "seconds.",
        )
        print(
            "Slicing performed in",
            durations_in_seconds["slice"],
            "seconds.",
        )
        print(
            "Prediction performed in",
            durations_in_seconds["prediction"],
            "seconds.",
        )

    # visualize results
    session = fo.launch_app()  # pyright: ignore[reportArgumentType]
    session.dataset = dataset
    # Evaluate the predictions
    results = dataset.evaluate_detections(
        model_type,
        gt_field="ground_truth",
        eval_key="eval",
        iou=postprocess_match_threshold,
        compute_mAP=True,
    )
    # Get the 10 most common classes in the dataset
    counts = dataset.count_values("ground_truth.detections.label")
    classes_top10 = sorted(counts, key=counts.get, reverse=True)[:10]
    # Print a classification report for the top-10 classes
    results.print_report(classes=classes_top10)
    # Load the view on which we ran the `eval` evaluation
    eval_view = dataset.load_evaluation_view("eval")
    # Show samples with most false positives
    session.view = eval_view.sort_by("eval_fp", reverse=True)
    while 1:
        time.sleep(3)<|MERGE_RESOLUTION|>--- conflicted
+++ resolved
@@ -4,14 +4,9 @@
 import logging
 import os
 import time
-<<<<<<< HEAD
-import math
-from typing import List, Optional
-=======
 from typing import Generator, List, Optional, Union
 
 from PIL import Image
->>>>>>> 1240bab3
 
 from sahi.utils.import_utils import is_available
 
@@ -144,14 +139,9 @@
     verbose: int = 1,
     merge_buffer_length: Optional[int] = None,
     auto_slice_resolution: bool = True,
-<<<<<<< HEAD
-    slice_export_prefix: str = None,
-    slice_dir: str = None,
-    num_batch: int = 1
-=======
     slice_export_prefix: Optional[str] = None,
     slice_dir: Optional[str] = None,
->>>>>>> 1240bab3
+    num_batch: int = 1
 ) -> PredictionResult:
     """
     Function for slice image + get predicion for each slice + combine predictions in full image.
