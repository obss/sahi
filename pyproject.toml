--- conflicted
+++ resolved
@@ -73,19 +73,12 @@
   "onnxruntime<1.20;python_version<'3.12'",
   "onnx>1.16;python_version>='3.12'",
   "onnxruntime;python_version>='3.12'",
-<<<<<<< HEAD
-  # transformers and rfdetr is supported for python>=3.9
-  "transformers>=4.49.0;python_version>='3.9'",
-  "inference>=0.50.3;python_version>='3.9'",
-  "rfdetr>=1.1.0;python_version>='3.9'",
-=======
   # transformers is supported for python>=3.9 (no numpy 2.0 requirement)
   "transformers>=4.49.0;python_version>='3.9'",
   # inference and rfdetr require numpy>=2.0, incompatible with torch 2.1.2
   # Only install for Python 3.12+ where we use torch 2.6.0
   "inference>=0.50.3;python_version>='3.12'",
   "rfdetr>=1.1.0;python_version>='3.12'",
->>>>>>> 48258a7a
   # These are available for all python versions
   "pycocotools>=2.0.7",
   "ultralytics>=8.3.86",
