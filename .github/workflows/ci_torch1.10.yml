name: CI (PyTorch 1.10.2, TorchVision 0.11.3)

on:
  push:
    branches: [main]
    paths-ignore:
      - '**.md'
      - '**.ipynb'
      - '**.cff'

  pull_request:
    branches: [main]
    paths-ignore:
      - '**.md'
      - '**.ipynb'
      - '**.cff'

jobs:
  build:
    runs-on: ubuntu-latest
    strategy:
      matrix:
        operating-system: [ubuntu-latest, windows-latest, macos-latest]
        python-version: [3.7, 3.8, 3.9]
      fail-fast: false

    steps:
      - name: Checkout
        uses: actions/checkout@v3

      - name: Set up Python
        uses: actions/setup-python@v4
        with:
          python-version: ${{ matrix.python-version }}

      - name: Restore Ubuntu cache
        uses: actions/cache@v3
        if: matrix.operating-system == 'ubuntu-latest'
        with:
          path: ~/.cache/pip
          key: ${{ matrix.os }}-${{ matrix.python-version }}-${{ hashFiles('**/setup.py')}}
          restore-keys: ${{ matrix.os }}-${{ matrix.python-version }}-

      - name: Restore MacOS cache
        uses: actions/cache@v3
        if: matrix.operating-system == 'macos-latest'
        with:
          path: ~/Library/Caches/pip
          key: ${{ matrix.os }}-${{ matrix.python-version }}-${{ hashFiles('**/setup.py')}}
          restore-keys: ${{ matrix.os }}-${{ matrix.python-version }}-

      - name: Restore Windows cache
        uses: actions/cache@v3
        if: matrix.operating-system == 'windows-latest'
        with:
          path: ~\AppData\Local\pip\Cache
          key: ${{ matrix.os }}-${{ matrix.python-version }}-${{ hashFiles('**/setup.py')}}
          restore-keys: ${{ matrix.os }}-${{ matrix.python-version }}-

      - name: Update pip
        run: python -m pip install --upgrade pip

      - name: Lint with flake8, black and isort
        run: |
          pip install -e .[dev]
          # stop the build if there are Python syntax errors or undefined names
          python -m scripts.run_code_style check

          # exit-zero treats all errors as warnings. The GitHub editor is 127 chars wide
          flake8 . --exit-zero --max-complexity=10 --max-line-length=127

      - name: Install core dependencies
        run: >
          pip install -r requirements.txt

      - name: Install PyTorch(1.10.2) and TorchVision(0.11.3) on Linux and Windows
        if: >
          matrix.operating-system == 'ubuntu-latest' ||
          matrix.operating-system == 'windows-latest'
        run: >
          pip install torch==1.10.2+cpu torchvision==0.11.3+cpu
          -f https://download.pytorch.org/whl/torch_stable.html

      - name: Install PyTorch(1.10.1) and TorchVision(0.11.2) on MacOS
        if: matrix.operating-system == 'macos-latest'
        run: pip install torch==1.10.1 torchvision==0.11.2

      - name: Install MMDetection(2.26.0) with MMCV(1.7.0)
        run: >
          pip install mmcv-full==1.7.0 -f https://download.openmmlab.com/mmcv/dist/cpu/torch1.10.0/index.html
          pip install mmdet==2.26.0

      - name: Install YOLOv5(7.0.9)
        run: >
          pip install yolov5==7.0.9

      - name: Install DeepSparse
        run: >
          pip install deepsparse

      - name: Install Detectron2(0.6)
        run: >
          python -m pip install detectron2 -f https://dl.fbaipublicfiles.com/detectron2/wheels/cpu/torch1.10/index.html

      - name: Install Transformers(4.25.1)
        if: >
          matrix.python-version != '3.6'
        run: >
          pip install transformers==4.25.1

      - name: Install pycocotools(2.0.6)
        run: >
          pip install pycocotools==2.0.6

      - name: Install ultralytics
        run: >
<<<<<<< HEAD
          pip install ultralytics==8.0.43
          
      - name: Install super-gradients
        run: >
          pip install super-gradients==3.1.1
=======
          pip install ultralytics==8.0.99
>>>>>>> 1cd7a1bc

      - name: Unittest for SAHI+YOLOV5/MMDET/Detectron2 on all platforms
        run: |
          python -m unittest

      - name: Install SAHI package from local setup.py
        run: >
          pip install -e .

      - name: Test SAHI CLI
        run: |
          # help
          sahi --help
          # predict mmdet
          sahi predict --source tests/data/ --novisual --model_path tests/data/models/mmdet_yolox/yolox_tiny_8x8_300e_coco_20211124_171234-b4047906.pth --model_config_path tests/data/models/mmdet_retinanet/retinanet_r50_fpn_1x_coco.py --image_size 320
          sahi predict --source tests/data/coco_utils/terrain1.jpg --export_pickle --export_crop --model_path tests/data/models/mmdet_yolox/yolox_tiny_8x8_300e_coco_20211124_171234-b4047906.pth --model_config_path tests/data/models/mmdet_yolox/yolox_tiny_8x8_300e_coco.py --image_size 320
          sahi predict --source tests/data/coco_utils/ --novisual --dataset_json_path tests/data/coco_utils/combined_coco.json --model_path tests/data/models/mmdet_yolox/yolox_tiny_8x8_300e_coco_20211124_171234-b4047906.pth --model_config_path tests/data/models/mmdet_yolox/yolox_tiny_8x8_300e_coco.py --image_size 320
          # predict yolov5
          sahi predict --no_sliced_prediction --model_type yolov5 --source tests/data/coco_utils/terrain1.jpg --novisual --model_path tests/data/models/yolov5/yolov5s6.pt --image_size 320
          sahi predict --model_type yolov5 --source tests/data/ --novisual --model_path tests/data/models/yolov5/yolov5s6.pt --image_size 320
          sahi predict --model_type yolov5 --source tests/data/coco_utils/terrain1.jpg --export_pickle --export_crop --model_path tests/data/models/yolov5/yolov5s6.pt --image_size 320
          sahi predict --model_type yolov5 --source tests/data/coco_utils/ --novisual --dataset_json_path tests/data/coco_utils/combined_coco.json --model_path tests/data/models/yolov5/yolov5s6.pt --image_size 320
          # coco yolov5
          sahi coco yolov5 --image_dir tests/data/coco_utils/ --dataset_json_path tests/data/coco_utils/combined_coco.json --train_split 0.9
          # coco evaluate
          sahi coco evaluate --dataset_json_path tests/data/coco_evaluate/dataset.json --result_json_path tests/data/coco_evaluate/result.json
          # coco analyse
          sahi coco analyse --dataset_json_path tests/data/coco_evaluate/dataset.json --result_json_path tests/data/coco_evaluate/result.json --out_dir tests/data/coco_evaluate/<|MERGE_RESOLUTION|>--- conflicted
+++ resolved
@@ -114,15 +114,11 @@
 
       - name: Install ultralytics
         run: >
-<<<<<<< HEAD
-          pip install ultralytics==8.0.43
+          pip install ultralytics==8.0.99
           
       - name: Install super-gradients
         run: >
           pip install super-gradients==3.1.1
-=======
-          pip install ultralytics==8.0.99
->>>>>>> 1cd7a1bc
 
       - name: Unittest for SAHI+YOLOV5/MMDET/Detectron2 on all platforms
         run: |
