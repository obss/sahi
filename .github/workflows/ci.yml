name: CI (PyTorch 1.12.1, TorchVision 0.13.1)
on:
  push:
    branches: [main]
    paths-ignore:
      - '**.md'
      - '**.ipynb'
      - '**.cff'

  pull_request:
    branches: [main]
    paths-ignore:
      - '**.md'
      - '**.ipynb'
      - '**.cff'

jobs:
  build:
    runs-on: ubuntu-latest
    strategy:
      matrix:
        operating-system: [ubuntu-latest, windows-latest, macos-latest]
        python-version: [3.8, 3.9, '3.10']
      fail-fast: false

    steps:
      - name: Checkout
        uses: actions/checkout@v4

      - name: Set up Python
        uses: actions/setup-python@v5
        with:
          python-version: ${{ matrix.python-version }}

      - name: Restore Ubuntu cache
        uses: actions/cache@v4
        if: matrix.operating-system == 'ubuntu-latest'
        with:
          path: ~/.cache/pip
          key: ${{ matrix.os }}-${{ matrix.python-version }}-${{ hashFiles('**/setup.py')}}
          restore-keys: ${{ matrix.os }}-${{ matrix.python-version }}-

      - name: Restore MacOS cache
        uses: actions/cache@v4
        if: matrix.operating-system == 'macos-latest'
        with:
          path: ~/Library/Caches/pip
          key: ${{ matrix.os }}-${{ matrix.python-version }}-${{ hashFiles('**/setup.py')}}
          restore-keys: ${{ matrix.os }}-${{ matrix.python-version }}-

      - name: Restore Windows cache
        uses: actions/cache@v4
        if: matrix.operating-system == 'windows-latest'
        with:
          path: ~\AppData\Local\pip\Cache
          key: ${{ matrix.os }}-${{ matrix.python-version }}-${{ hashFiles('**/setup.py')}}
          restore-keys: ${{ matrix.os }}-${{ matrix.python-version }}-

      - name: Update pip
        run: python -m pip install --upgrade pip

      - name: Lint with flake8, black and isort
        run: |
          pip install -e .[dev]
          # stop the build if there are Python syntax errors or undefined names
          python -m scripts.run_code_style check

          # exit-zero treats all errors as warnings. The GitHub editor is 127 chars wide
          flake8 . --exit-zero --max-complexity=10 --max-line-length=127

      - name: Install core dependencies
        run: >
          pip install -r requirements.txt

      - name: Install PyTorch(1.13.1) and TorchVision(0.14.1) on Linux and Windows
        if: >
          matrix.operating-system == 'ubuntu-latest' ||
          matrix.operating-system == 'windows-latest'
        run: >
          pip install torch==1.13.1+cpu torchvision==0.14.1+cpu
          -f https://download.pytorch.org/whl/torch_stable.html

      - name: Install PyTorch on MacOS
        if: matrix.operating-system == 'macos-latest'
        run: pip install torch==1.13.1 torchvision==0.14.1

      - name: Install MMDetection(3.0.0) with MMCV(2.0.0)
<<<<<<< HEAD
        run: >
          pip install -U openmim==0.3.9
=======
        run: |
>>>>>>> 19a4334c
          pip install mmengine==0.7.3
          pip install mmcv==2.0.0 -f https://download.openmmlab.com/mmcv/dist/cpu/torch1.13.0/index.html
          pip install mmdet==3.0.0
          
      - name: Install MMDeploy(1.3.1)
        run: >
          mim install mmdeploy==1.3.1

          mim install mmdeploy-runtime==1.3.1

      - name: Install YOLOv5(7.0.13)
        run: >
          pip install yolov5==7.0.13

      - name: Install DeepSparse
        run: >
          pip install deepsparse

      - name: Install Transformers(4.35.0)
        run: >
          pip install transformers==4.35.0

      - name: Install pycocotools(2.0.7)
        run: >
          pip install pycocotools==2.0.7

      - name: Install ultralytics(8.0.207)
        run: >
          pip install ultralytics==8.0.207

      - name: Install super-gradients(3.3.1)
        run: >
          pip install super-gradients==3.3.1

      - name: Unittest for SAHI+YOLOV5/MMDET/Detectron2 on all platforms
        run: |
          python -m unittest

      - name: Install SAHI package from local setup.py
        run: >
          pip install -e .

      - name: Test SAHI CLI
        run: |
          # help
          sahi --help
          # predict mmdet
          sahi predict --source tests/data/ --novisual --model_path tests/data/models/mmdet/yolox/yolox_tiny_8x8_300e_coco_20211124_171234-b4047906.pth --model_config_path tests/data/models/mmdet/yolox/yolox_tiny_8xb8-300e_coco.py --image_size 320
          sahi predict --source tests/data/coco_utils/terrain1.jpg --export_pickle --export_crop --model_path tests/data/models/mmdet/yolox/yolox_tiny_8x8_300e_coco_20211124_171234-b4047906.pth --model_config_path tests/data/models/mmdet/yolox/yolox_tiny_8xb8-300e_coco.py --image_size 320
          sahi predict --source tests/data/coco_utils/ --novisual --dataset_json_path tests/data/coco_utils/combined_coco.json --model_path tests/data/models/mmdet/yolox/yolox_tiny_8x8_300e_coco_20211124_171234-b4047906.pth --model_config_path tests/data/models/mmdet/yolox/yolox_tiny_8xb8-300e_coco.py --image_size 320
          # predict yolov5
          sahi predict --no_sliced_prediction --model_type yolov5 --source tests/data/coco_utils/terrain1.jpg --novisual --model_path tests/data/models/yolov5/yolov5s6.pt --image_size 320
          sahi predict --model_type yolov5 --source tests/data/ --novisual --model_path tests/data/models/yolov5/yolov5s6.pt --image_size 320
          sahi predict --model_type yolov5 --source tests/data/coco_utils/terrain1.jpg --export_pickle --export_crop --model_path tests/data/models/yolov5/yolov5s6.pt --image_size 320
          sahi predict --model_type yolov5 --source tests/data/coco_utils/ --novisual --dataset_json_path tests/data/coco_utils/combined_coco.json --model_path tests/data/models/yolov5/yolov5s6.pt --image_size 320
          # coco yolov5
          sahi coco yolov5 --image_dir tests/data/coco_utils/ --dataset_json_path tests/data/coco_utils/combined_coco.json --train_split 0.9
          # coco evaluate
          sahi coco evaluate --dataset_json_path tests/data/coco_evaluate/dataset.json --result_json_path tests/data/coco_evaluate/result.json
          # coco analyse
          sahi coco analyse --dataset_json_path tests/data/coco_evaluate/dataset.json --result_json_path tests/data/coco_evaluate/result.json --out_dir tests/data/coco_evaluate/<|MERGE_RESOLUTION|>--- conflicted
+++ resolved
@@ -85,12 +85,7 @@
         run: pip install torch==1.13.1 torchvision==0.14.1
 
       - name: Install MMDetection(3.0.0) with MMCV(2.0.0)
-<<<<<<< HEAD
-        run: >
-          pip install -U openmim==0.3.9
-=======
         run: |
->>>>>>> 19a4334c
           pip install mmengine==0.7.3
           pip install mmcv==2.0.0 -f https://download.openmmlab.com/mmcv/dist/cpu/torch1.13.0/index.html
           pip install mmdet==3.0.0
